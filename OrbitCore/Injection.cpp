--- conflicted
+++ resolved
@@ -111,13 +111,8 @@
   }
 
   // Remote write the host and port number
-<<<<<<< HEAD
-  std::string hostString = ws2s(Capture::GCaptureHost + L":" +
-                                std::to_wstring(Capture::GCapturePort));
-=======
   std::string hostString = ws2s(Capture::GCaptureHost) + ":" +
                                 std::to_string(Capture::GCapturePort);
->>>>>>> 0cc2a045
   ORBIT_LOG(absl::StrFormat("Capture port: %i", Capture::GCapturePort));
   void* hostStringAddress = RemoteWrite(hostString);
   PRINT_VAR(hostString);
