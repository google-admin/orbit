--- conflicted
+++ resolved
@@ -16,12 +16,8 @@
 
 //-----------------------------------------------------------------------------
 struct CallstackEvent {
-<<<<<<< HEAD
-  CallstackEvent(uint64_t a_Time = 0, CallstackID a_Id = 0, ThreadID a_TID = 0)
-=======
-  explicit CallstackEvent(long long a_Time = 0, CallstackID a_Id = 0,
+  explicit CallstackEvent(uint64_t a_Time = 0, CallstackID a_Id = 0,
                           ThreadID a_TID = 0)
->>>>>>> 7e79a1aa
       : m_Time(a_Time), m_Id(a_Id), m_TID(a_TID) {}
   long long m_Time;
   CallstackID m_Id;
