--- conflicted
+++ resolved
@@ -41,13 +41,8 @@
     uint64_t address = std::get<1>(pid_address_size);
     uint64_t size = std::get<2>(pid_address_size);
 
-<<<<<<< HEAD
-    // read target process memory
+    // Read target process memory.
     std::vector<uint8_t> bytes(size);
-=======
-    // Read target process memory.
-    std::vector<byte> bytes(size);
->>>>>>> c5935ce7
     uint64_t num_bytes_read = 0;
     if (!ReadProcessMemory(pid, address, bytes.data(), size, &num_bytes_read)) {
       ERROR("ReadProcessMemory error attempting to read 0x%lx", address);
