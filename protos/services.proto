--- conflicted
+++ resolved
@@ -24,7 +24,7 @@
 
 service ProcessService {
   rpc GetProcessList(GetProcessListRequest) returns (GetProcessListResponse) {}
-<<<<<<< HEAD
+  rpc GetModuleList(GetModuleListRequest) returns (GetModuleListResponse) {}
 }
 
 message ValidateFramePointersRequest {
@@ -39,8 +39,4 @@
 service FramePointerValidatorService {
   rpc ValidateFramePointers(ValidateFramePointersRequest)
       returns (ValidateFramePointersResponse) {}
-}
-=======
-  rpc GetModuleList(GetModuleListRequest) returns (GetModuleListResponse) {}
-}
->>>>>>> bf6a75b1
+}