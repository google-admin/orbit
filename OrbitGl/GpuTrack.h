// Copyright (c) 2020 The Orbit Authors. All rights reserved.
// Use of this source code is governed by a BSD-style license that can be
// found in the LICENSE file.

#ifndef ORBIT_GL_GPU_TRACK_H_
#define ORBIT_GL_GPU_TRACK_H_

#include <memory>

#include "StringManager.h"
#include "TextBox.h"
#include "TimerTrack.h"
#include "capture_data.pb.h"

class OrbitApp;
class TextRenderer;

namespace orbit_gl {

// Maps the Linux kernel timeline names (like "gfx", "sdma0") to a more
// descriptive human readable form that is used for the track label.
std::string MapGpuTimelineToTrackLabel(std::string_view timeline);

}  // namespace orbit_gl

class GpuTrack : public TimerTrack {
 public:
  explicit GpuTrack(TimeGraph* time_graph, StringManager* string_manager, uint64_t timeline_hash,
                    OrbitApp* app);
  ~GpuTrack() override = default;
  [[nodiscard]] std::string GetTooltip() const override;
  [[nodiscard]] Type GetType() const override { return kGpuTrack; }
  [[nodiscard]] float GetHeight() const override;

  [[nodiscard]] const TextBox* GetLeft(const TextBox* text_box) const override;
  [[nodiscard]] const TextBox* GetRight(const TextBox* text_box) const override;

  [[nodiscard]] float GetYFromTimer(
      const orbit_client_protos::TimerInfo& timer_info) const override;

  void OnTimer(const orbit_client_protos::TimerInfo& timer_info) override;

<<<<<<< HEAD
  [[nodiscard]] bool IsCollapsable() const override {
=======
  [[nodiscard]] bool IsCollapsible() const override {
>>>>>>> b5d5ade2
    return depth_ > 1 || has_vulkan_layer_command_buffer_timers_;
  }

 protected:
  [[nodiscard]] bool IsTimerActive(const orbit_client_protos::TimerInfo& timer) const override;
  [[nodiscard]] Color GetTimerColor(const orbit_client_protos::TimerInfo& timer,
                                    bool is_selected) const override;
  [[nodiscard]] bool TimerFilter(const orbit_client_protos::TimerInfo& timer) const override;
  void SetTimesliceText(const orbit_client_protos::TimerInfo& timer, double elapsed_us, float min_x,
                        float z_offset, TextBox* text_box) override;
  [[nodiscard]] std::string GetBoxTooltip(PickingId id) const override;

 private:
  uint64_t timeline_hash_;
  StringManager* string_manager_;
  bool has_vulkan_layer_command_buffer_timers_ = false;
  [[nodiscard]] std::string GetSwQueueTooltip(
      const orbit_client_protos::TimerInfo& timer_info) const;
  [[nodiscard]] std::string GetHwQueueTooltip(
      const orbit_client_protos::TimerInfo& timer_info) const;
  [[nodiscard]] std::string GetHwExecutionTooltip(
      const orbit_client_protos::TimerInfo& timer_info) const;
  [[nodiscard]] std::string GetCommandBufferTooltip(
      const orbit_client_protos::TimerInfo& timer_info) const;
  [[nodiscard]] std::string GetDebugMarkerTooltip(
      const orbit_client_protos::TimerInfo& timer_info) const;
};

#endif  // ORBIT_GL_GPU_TRACK_H_<|MERGE_RESOLUTION|>--- conflicted
+++ resolved
@@ -40,11 +40,7 @@
 
   void OnTimer(const orbit_client_protos::TimerInfo& timer_info) override;
 
-<<<<<<< HEAD
-  [[nodiscard]] bool IsCollapsable() const override {
-=======
   [[nodiscard]] bool IsCollapsible() const override {
->>>>>>> b5d5ade2
     return depth_ > 1 || has_vulkan_layer_command_buffer_timers_;
   }
 
