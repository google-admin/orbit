--- conflicted
+++ resolved
@@ -26,31 +26,19 @@
   std::string label;
   if (timeline.rfind("gfx", 0) == 0) {
     if (timeline.find("_marker") != std::string::npos) {
-<<<<<<< HEAD
-      return absl::StrFormat("Graphics queue Debug Markers (%s)", timeline);
-=======
       return absl::StrFormat("Graphics queue debug markers (%s)", timeline);
->>>>>>> b5d5ade2
     }
     return absl::StrFormat("Graphics queue (%s)", timeline);
   }
   if (timeline.rfind("sdma", 0) == 0) {
     if (timeline.find("_marker") != std::string::npos) {
-<<<<<<< HEAD
-      return absl::StrFormat("Transfer queue Debug Markers (%s)", timeline);
-=======
       return absl::StrFormat("Transfer queue debug markers (%s)", timeline);
->>>>>>> b5d5ade2
     }
     return absl::StrFormat("Transfer queue (%s)", timeline);
   }
   if (timeline.rfind("comp", 0) == 0) {
     if (timeline.find("_marker") != std::string::npos) {
-<<<<<<< HEAD
-      return absl::StrFormat("Compute queue Debug Markers (%s)", timeline);
-=======
       return absl::StrFormat("Compute queue debug markers (%s)", timeline);
->>>>>>> b5d5ade2
     }
     return absl::StrFormat("Compute queue (%s)", timeline);
   }
@@ -68,7 +56,7 @@
     : TimerTrack(time_graph, app) {
   text_renderer_ = time_graph->GetTextRenderer();
   timeline_hash_ = timeline_hash;
-  string_manager_ = std::move(string_manager);
+  string_manager_ = string_manager;
 
   // Gpu tracks are collapsed by default.
   collapse_toggle_->SetState(TriangleToggle::State::kCollapsed,
@@ -76,12 +64,9 @@
 }
 
 void GpuTrack::OnTimer(const orbit_client_protos::TimerInfo& timer_info) {
-<<<<<<< HEAD
-=======
   // In case of having command buffer timers, we need to double the depth of the GPU timers (as we
   // are drawing the corresponding command buffer timers below them). Therefore, we watch out for
   // those timers.
->>>>>>> b5d5ade2
   if (timer_info.type() == TimerInfo::kGpuCommandBuffer) {
     has_vulkan_layer_command_buffer_timers_ = true;
   }
@@ -117,18 +102,6 @@
                  static_cast<uint8_t>(timer_info.color().blue()),
                  static_cast<uint8_t>(timer_info.color().alpha()));
   }
-  if (timer_info.type() == TimerInfo::kGpuDebugMarker) {
-    std::string marker_text = string_manager_->Get(timer_info.user_data_key()).value_or("");
-    return TimeGraph::GetColor(marker_text);
-  }
-
-  if (timer_info.has_color()) {
-    return Color(static_cast<uint8_t>(timer_info.color().red() * 255),
-                 static_cast<uint8_t>(timer_info.color().green() * 255),
-                 static_cast<uint8_t>(timer_info.color().blue()),
-                 static_cast<uint8_t>(timer_info.color().alpha()));
-  }
-
   if (timer_info.type() == TimerInfo::kGpuDebugMarker) {
     std::string marker_text = string_manager_->Get(timer_info.user_data_key()).value_or("");
     return TimeGraph::GetColor(marker_text);
@@ -174,28 +147,20 @@
   CHECK(timer_info.type() == TimerInfo::kGpuActivity ||
         timer_info.type() == TimerInfo::kGpuCommandBuffer);
 
-<<<<<<< HEAD
-=======
   // Command buffer timers are drawn underneath the matching "hw execution" timer, which has the
   // same depth value as the command buffer timer. Therefore, we need to double the depth in the
   // case that we have command buffer timers.
->>>>>>> b5d5ade2
   if (has_vulkan_layer_command_buffer_timers_) {
     adjusted_depth *= 2.f;
   }
 
   float gap_space = adjusted_depth * layout.GetSpaceBetweenGpuDepths();
-<<<<<<< HEAD
-  if (timer_info.type() == TimerInfo::kGpuCommandBuffer) {
-    ++adjusted_depth;
-=======
 
   // Command buffer timers have the same depth value as their matching "hw execution" timer.
   // As we want to draw command buffers underneath the hw execution timers, we need to increase
   // the depth by one.
   if (timer_info.type() == TimerInfo::kGpuCommandBuffer) {
     adjusted_depth += 1.f;
->>>>>>> b5d5ade2
   }
   return pos_[1] - layout.GetTextBoxHeight() * (adjusted_depth + 1.f) - gap_space;
 }
@@ -204,13 +169,7 @@
 bool GpuTrack::TimerFilter(const TimerInfo& timer_info) const {
   if (collapse_toggle_->IsCollapsed()) {
     std::string gpu_stage = string_manager_->Get(timer_info.user_data_key()).value_or("");
-<<<<<<< HEAD
-    if (gpu_stage != kHwExecutionString && timer_info.type() != TimerInfo::kGpuDebugMarker) {
-      return false;
-    }
-=======
     return gpu_stage == kHwExecutionString || timer_info.type() == TimerInfo::kGpuDebugMarker;
->>>>>>> b5d5ade2
   }
   return true;
 }
@@ -356,13 +315,8 @@
   return absl::StrFormat(
       "<b>Command Buffer Execution</b><br/>"
       "<i>At `vkBeginCommandBuffer` and `vkEndCommandBuffer` `vkCmdWriteTimestamp`s have been "
-<<<<<<< HEAD
-      "inserted. The gpu timestamps get aligned with the corresponding submit's hardware "
-      "execution </i>"
-=======
       "inserted. The GPU timestamps get aligned with the corresponding hardware execution of the"
       "submission.</i>"
->>>>>>> b5d5ade2
       "<br/>"
       "<br/>"
       "<b>Submitted from thread:</b> %s [%d]<br/>"
@@ -370,23 +324,15 @@
       app_->GetCaptureData().GetThreadName(timer_info.thread_id()), timer_info.thread_id(),
       GetPrettyTime(TicksToDuration(timer_info.start(), timer_info.end())).c_str());
 }
-<<<<<<< HEAD
-=======
-
->>>>>>> b5d5ade2
+
 std::string GpuTrack::GetDebugMarkerTooltip(
     const orbit_client_protos::TimerInfo& timer_info) const {
   std::string marker_text = string_manager_->Get(timer_info.user_data_key()).value_or("");
   return absl::StrFormat(
       "<b>Vulkan Debug Marker</b><br/>"
       "<i>At the marker's begin and end `vkCmdWriteTimestamp`s have been "
-<<<<<<< HEAD
-      "inserted. The gpu timestamps get aligned with the corresponding submit's hardware "
-      "execution </i>"
-=======
       "inserted. The GPU timestamps get aligned with the corresponding hardware execution of the"
       "submission.</i>"
->>>>>>> b5d5ade2
       "<br/>"
       "<br/>"
       "<b>Marker text:</b> %s<br/>"
