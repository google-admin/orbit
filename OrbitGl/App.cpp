//-----------------------------------
// Copyright Pierric Gimmig 2013-2017
//-----------------------------------

#include "TextRenderer.h"
#include "GlCanvas.h"
#include "Capture.h"
#include "ImGuiOrbit.h"
#include "Params.h"
#include "Log.h"
#include "App.h"
#include "ProcessDataView.h"
#include "ModuleDataView.h"
#include "FunctionDataView.h"
#include "LiveFunctionDataView.h"
#include "CallStackDataView.h"
#include "TypeDataView.h"
#include "GlobalDataView.h"
#include "SessionsDataView.h"
#include "SamplingReport.h"
#include "ScopeTimer.h"
#include "Callstack.h"
#include "OrbitSession.h"
#include "Serialization.h"
#include "CaptureWindow.h"
#include "LogDataView.h"
#include "DiaManager.h"
#include "MiniDump.h"
#include "CaptureSerializer.h"
#include "PluginManager.h"
#include "RuleEditor.h"
#include "LinuxCallstackEvent.h"

#include "OrbitAsm/OrbitAsm.h"
#include "OrbitCore/Pdb.h"
#include "OrbitCore/Capture.h"
#include "OrbitCore/SamplingProfiler.h"
#include "OrbitCore/ModuleManager.h"
#include "OrbitCore/TcpServer.h"
#include "OrbitCore/TcpClient.h"
#include "OrbitCore/TimerManager.h"
#include "OrbitCore/Injection.h"
#include "OrbitCore/Utils.h"
#include "OrbitCore/Systrace.h"
#include "Tcp.h"
#include "ConnectionManager.h"
#include "PrintVar.h"
#include "Version.h"
#include "curl/curl.h"
#include "Debugger.h"
#include "PrintVar.h"
#include "TestRemoteMessages.h"
#include "BpfTrace.h"

#include <thread>
#include <cmath>
#include <fstream>
#include <chrono>

#define FREEGLUT_STATIC
#define GLUT_DISABLE_ATEXIT_HACK
#include "GL/freeglut.h"

#ifdef _WIN32
#include "Disassembler.h"
#include "EventTracer.h"
#else
#include "LinuxUtils.h"
#include "LinuxPerf.h"
#include "LinuxPerfUtils.h"
#endif

class OrbitApp* GOrbitApp;
float GFontSize;
bool DoZoom = false;

#ifdef _WIN32
// TODO: This shouldn't be needed
char ImGuiTextBuffer::EmptyString[1];
#endif

//-----------------------------------------------------------------------------
OrbitApp::OrbitApp()
{
    m_Debugger = nullptr;
#ifdef _WIN32
    m_Debugger = new Debugger();
#endif
}

//-----------------------------------------------------------------------------
OrbitApp::~OrbitApp()
{
#ifdef _WIN32
    oqpi_tk::stop_scheduler();
    delete m_Debugger;
#endif
    GOrbitApp = nullptr;
}

//-----------------------------------------------------------------------------
std::wstring OrbitApp::FindFile( const std::wstring & a_Caption, const std::wstring & a_Dir, const std::wstring & a_Filter )
{
    if( m_FindFileCallback )
    {
         return m_FindFileCallback( a_Caption, a_Dir, a_Filter );
    }
    
    return std::wstring();
}

//-----------------------------------------------------------------------------
void OrbitApp::SetCommandLineArguments(const std::vector< std::string > & a_Args)
{ 
    m_Arguments = a_Args;

    for( const std::string& arg : a_Args )
    {
        if( Contains( arg, "gamelet:" )  )
        { 
            std::string address = Replace(arg, "gamelet:", "");
<<<<<<< HEAD
            ConnectToStadiaInstance(address);
=======
            Capture::GCaptureHost = s2ws(address);

            GTcpClient = std::make_unique<TcpClient>();
            GTcpClient->AddMainThreadCallback(Msg_RemoteProcess, [=](const Message & a_Msg) { GOrbitApp->OnRemoteProcess(a_Msg); });
            GTcpClient->AddMainThreadCallback(Msg_RemoteProcessList, [=](const Message & a_Msg) { GOrbitApp->OnRemoteProcessList(a_Msg); });
            GTcpClient->AddMainThreadCallback(Msg_RemoteModuleDebugInfo, [=](const Message & a_Msg) { GOrbitApp->OnRemoteModuleDebugInfo(a_Msg); });
            ConnectionManager::Get().ConnectToRemote(address);
            m_ProcessesDataView->SetIsRemote(true);
            SetIsRemote(true);
        }
        else if( Contains( arg, "headless" ) )
        {
            SetHeadless(true);
>>>>>>> 871a19d1
        }
        else if( Contains( arg, "preset:" ) )
        {
            std::vector< std::string > vec = Tokenize( arg, ":" );
            if( vec.size() > 1 )
            {
                std::string & preset = vec[1];
                Capture::GPresetToLoad = s2ws( preset );
            }
        }
        else if( Contains( arg, "inject:" ) )
        {
            std::vector< std::string > vec = Tokenize( arg, ":" );
            if( vec.size() > 1 )
            {
                std::string & preset = vec[1];
                Capture::GProcessToInject = s2ws( preset );
            }
        }
        else if (Contains(arg, "systrace:"))
        {
            m_PostInitArguments.push_back(arg);               
        }
    }
}

// Get the horizontal and vertical screen sizes in pixel
//-----------------------------------------------------------------------------
void GetDesktopResolution(int& horizontal, int& vertical)
{
#ifdef _WIN32
    RECT desktop;
    // Get a handle to the desktop window
    const HWND hDesktop = GetDesktopWindow();
    // Get the size of screen to the variable desktop
    GetWindowRect(hDesktop, &desktop);
    // The top left corner will have coordinates (0,0)
    // and the bottom right corner will have coordinates
    // (horizontal, vertical)
    horizontal = desktop.right;
    vertical = desktop.bottom;
#endif
}

//-----------------------------------------------------------------------------
void GLoadPdbAsync( const std::vector<std::wstring> & a_Modules )
{
    GModuleManager.LoadPdbAsync( a_Modules, [](){ GOrbitApp->OnPdbLoaded(); } );
}

//TODO: find a better name
//-----------------------------------------------------------------------------
void OrbitApp::StartRemoteCaptureBufferingThread()
{
    PRINT_FUNC;
    m_TimerBuffer.clear();
    m_SamplingCallstackBuffer.clear();
    m_HashedSamplingCallstackBuffer.clear();
    m_ContextSwitchBuffer.clear();
    m_MessageBufferThread = std::make_shared<std::thread>(&OrbitApp::ProcessBufferedCaptureData, this);
}

//-----------------------------------------------------------------------------
void OrbitApp::StopRemoteCaptureBufferingThread()
{
    PRINT_FUNC;
    if ( m_MessageBufferThread )
    {
        m_MessageBufferThread->join();
        m_MessageBufferThread = nullptr;
    }
}

//-----------------------------------------------------------------------------
void OrbitApp::ProcessBufferedCaptureData()
{
    while (Capture::IsCapturing())
    {  
        OrbitSleepMs(20);

        // timers:
        {
            ScopeLock lock( m_TimerMutex );
            if (m_TimerBuffer.size() > 0) {
                Message Msg(Msg_RemoteTimers);
                Msg.m_Size = uint32_t(sizeof(Timer) * m_TimerBuffer.size());
                GTcpServer->Send(Msg, (void*)m_TimerBuffer.data());
                m_TimerBuffer.clear();
            }
        }
        
        // sampling callstacks
        {
            ScopeLock lock( m_SamplingCallstackMutex );
            if (m_SamplingCallstackBuffer.size() > 0){
                std::string messageData = SerializeObjectBinary(m_SamplingCallstackBuffer);
                GTcpServer->Send(Msg_SamplingCallstacks, messageData.c_str(), messageData.size());
                m_SamplingCallstackBuffer.clear();
            }
        }

        // hashed sampling callstacks
        {
            ScopeLock lock( m_HashedSamplingCallstackMutex );
            if (m_HashedSamplingCallstackBuffer.size() > 0){  
                std::string messageData = SerializeObjectBinary(m_HashedSamplingCallstackBuffer);
                GTcpServer->Send(Msg_SamplingHashedCallstacks, messageData.c_str(), messageData.size());
                m_HashedSamplingCallstackBuffer.clear();
            }
        }

        // context switches
        {
            ScopeLock lock( m_ContextSwitchMutex );
            if (m_ContextSwitchBuffer.size() > 0){
                Message Msg(Msg_RemoteContextSwitches);
                Msg.m_Size = uint32_t(sizeof(ContextSwitch) * m_ContextSwitchBuffer.size());
                GTcpServer->Send(Msg, (void*)m_ContextSwitchBuffer.data());
                m_ContextSwitchBuffer.clear();
            }
        }
    }
}

//-----------------------------------------------------------------------------
void OrbitApp::ProcessTimer( Timer* a_Timer, const std::string& a_FunctionName )
{
    if (ConnectionManager::Get().IsService())
    {
        ScopeLock lock( m_TimerMutex );
        m_TimerBuffer.push_back(*a_Timer);
    }
    else
    {
        GCurrentTimeGraph->ProcessTimer(*a_Timer);
        ++Capture::GFunctionCountMap[a_Timer->m_FunctionAddress];
    }
}

//-----------------------------------------------------------------------------
void OrbitApp::ProcessSamplingCallStack(LinuxCallstackEvent& a_CallStack)
{
    if (ConnectionManager::Get().IsService())
    {
        // only send the callstack hash, if we know the callstack
        if (Capture::GSamplingProfiler->HasCallStack(a_CallStack.m_CS.Hash()))
        {
            CallstackEvent hashed_call_stack;
            hashed_call_stack.m_Id = a_CallStack.m_CS.m_Hash;
            hashed_call_stack.m_TID = a_CallStack.m_CS.m_ThreadId;
            hashed_call_stack.m_Time = a_CallStack.m_time;

            ProcessHashedSamplingCallStack( hashed_call_stack );
        }
        else {
            ScopeLock lock( m_SamplingCallstackMutex );
            m_SamplingCallstackBuffer.push_back(a_CallStack);
        }
    }

    Capture::GSamplingProfiler->AddCallStack( a_CallStack.m_CS );
    GEventTracer.GetEventBuffer().AddCallstackEvent( a_CallStack.m_time, a_CallStack.m_CS.m_Hash, a_CallStack.m_CS.m_ThreadId );
}

//-----------------------------------------------------------------------------
void OrbitApp::ProcessHashedSamplingCallStack(CallstackEvent& a_CallStack)
{
    if (ConnectionManager::Get().IsService())
    {
        ScopeLock lock( m_HashedSamplingCallstackMutex );
        m_HashedSamplingCallstackBuffer.push_back(a_CallStack);
    }
    Capture::GSamplingProfiler->AddHashedCallStack(a_CallStack);
    GEventTracer.GetEventBuffer().AddCallstackEvent( a_CallStack.m_Time, a_CallStack.m_Id, a_CallStack.m_TID );
}

//-----------------------------------------------------------------------------
void OrbitApp::ProcessCallStack( CallStack& a_CallStack )
{
    if (ConnectionManager::Get().IsService())
    {
        // Send full callstack once
        if ( !Capture::GetCallstack(a_CallStack.Hash()) ) {
            std::string messageData = SerializeObjectHumanReadable(a_CallStack);
            GTcpServer->Send(Msg_RemoteCallStack, (void*) messageData.c_str(), messageData.size());
        }
    }

    Capture::AddCallstack( a_CallStack );
}

//-----------------------------------------------------------------------------
void OrbitApp::ProcessContextSwitch( const ContextSwitch& a_CallStack )
{
    if (ConnectionManager::Get().IsService())
    {
        ScopeLock lock( m_ContextSwitchMutex );
        m_ContextSwitchBuffer.push_back(a_CallStack);
    }

    GTimerManager->Add( a_CallStack );
}

//-----------------------------------------------------------------------------
void OrbitApp::AddSymbol(uint64_t a_Address, const std::string& a_Module, const std::string& a_Name)
{
    if (ConnectionManager::Get().IsService())
    {
        LinuxSymbol symbol;
        symbol.m_Module = a_Module;
        symbol.m_Name = a_Name;
        symbol.m_Address = a_Address;
        std::string messageData = SerializeObjectHumanReadable(symbol);
        GTcpServer->Send(Msg_RemoteSymbol, (void*)messageData.c_str(), messageData.size());
    }
    auto symbol = std::make_shared<LinuxSymbol>();
    symbol->m_Name = a_Name;
    symbol->m_Module = a_Module;
    Capture::GTargetProcess->AddSymbol( a_Address, symbol );
}

//-----------------------------------------------------------------------------
void OrbitApp::LoadSystrace(const std::string& a_FileName)
{
    SystraceManager::Get().Clear();
    Capture::ClearCaptureData();
    GCurrentTimeGraph->Clear();
    if (Capture::GClearCaptureDataFunc)
    {
        Capture::GClearCaptureDataFunc();
    }

    std::shared_ptr<Systrace> systrace = std::make_shared<Systrace>(a_FileName.c_str());

    for (Function & func : systrace->GetFunctions())
    {
        Capture::GSelectedFunctionsMap[func.GetVirtualAddress()] = &func;
    }
    Capture::GVisibleFunctionsMap = Capture::GSelectedFunctionsMap;

    for (const auto& timer : systrace->GetTimers())
    {
        GCurrentTimeGraph->ProcessTimer(timer);
        ++Capture::GFunctionCountMap[timer.m_FunctionAddress];
    }

    for (const auto& pair : systrace->GetThreadNames())
    {
        Capture::GTargetProcess->SetThreadName(pair.first, s2ws(pair.second));
    }
    
    SystraceManager::Get().Add(systrace);
    GOrbitApp->FireRefreshCallbacks();
    GOrbitApp->StopCapture();
    DoZoom = true; //TODO: remove global, review logic
}

//-----------------------------------------------------------------------------
void OrbitApp::AppendSystrace(const std::string& a_FileName, uint64_t a_TimeOffset)
{
    std::shared_ptr<Systrace> systrace = std::make_shared<Systrace>(a_FileName.c_str(), a_TimeOffset);

    for (Function& func : systrace->GetFunctions())
    {
        Capture::GSelectedFunctionsMap[func.GetVirtualAddress()] = &func;
    }
    Capture::GVisibleFunctionsMap = Capture::GSelectedFunctionsMap;

    for (const auto& timer : systrace->GetTimers())
    {
        GCurrentTimeGraph->ProcessTimer(timer);
        Capture::GFunctionCountMap[timer.m_FunctionAddress];
    }

    for (const auto& pair : systrace->GetThreadNames())
    {
        Capture::GTargetProcess->SetThreadName(pair.first, s2ws(pair.second));
    }

    SystraceManager::Get().Add(systrace);
    GOrbitApp->FireRefreshCallbacks();
    GOrbitApp->StopCapture();
    DoZoom = true; //TODO: remove global, review logic
}

//-----------------------------------------------------------------------------
bool OrbitApp::Init()
{
    GOrbitApp = new OrbitApp();
    GCoreApp = GOrbitApp;
    GTimerManager = std::make_unique<TimerManager>();
    GTcpServer = new TcpServer();

    Path::Init();

    GModuleManager.Init();
    Capture::Init();
    Capture::GSamplingDoneCallback = &OrbitApp::AddSamplingReport;
    Capture::SetLoadPdbAsyncFunc( GLoadPdbAsync );

    #ifdef _WIN32
    DiaManager::InitMsDiaDll();
    oqpi_tk::start_default_scheduler();
    #endif

    GPluginManager.Initialize();

    if( Capture::IsOtherInstanceRunning() )
    {
        ++Capture::GCapturePort;
    }

    GParams.Load();
    GFontSize = GParams.m_FontSize;
    GOrbitApp->LoadFileMapping();
    GOrbitApp->LoadSymbolsFile();
    OrbitVersion::CheckForUpdate();

#if __linux__
    PRINT_VAR(LinuxPerfUtils::supports_perf_event_uprobes());
#endif

    return true;
}

//-----------------------------------------------------------------------------
void OrbitApp::PostInit()
{
    if (HasTcpServer()) {
        GTcpServer->AddCallback( Msg_MiniDump, [=](const Message & a_Msg){ GOrbitApp->OnMiniDump(a_Msg); });
        GTcpServer->Start(Capture::GCapturePort);
    }

    for (std::string& arg : m_PostInitArguments)
    {
        if (Contains(arg, "systrace:"))
        {
            std::string command = Replace(arg, "systrace:", "");
            auto tokens = Tokenize(command, ",");
            if (!tokens.empty())
            {
                GoToCapture();
                LoadSystrace(tokens[0]);
            }
            for (size_t i = 1; i + 1 < tokens.size(); i += 2)
            {
                AppendSystrace(tokens[i], std::stoull(tokens[i + 1]));
            }
            SystraceManager::Get().Dump();
        }
    }

    if (!GOrbitApp->GetHeadless())
    {
        int my_argc = 0;
        glutInit(&my_argc, NULL);
        glutInitDisplayMode(GLUT_DOUBLE | GLUT_RGB | GLUT_DEPTH);
        GetDesktopResolution(GOrbitApp->m_ScreenRes[0], GOrbitApp->m_ScreenRes[1]);
    }
    else
    {
        ConnectionManager::Get().InitAsService();
    }
}

//-----------------------------------------------------------------------------
void OrbitApp::LoadFileMapping()
{
    m_FileMapping.clear();
    std::wstring fileName = Path::GetFileMappingFileName();
    if ( !Path::FileExists( fileName ) )
    {
        std::ofstream outfile( ws2s(fileName) );
        outfile << "//-------------------" << std::endl
                << "// Orbit File Mapping" << std::endl
                << "//-------------------" << std::endl
                << "// If the file path in the pdb is \"D:\\NoAccess\\File.cpp\"" << std::endl
                << "// and File.cpp is locally available in \"C:\\Available\\\""  << std::endl
                << "// then enter a file mapping on its own line like so:"        << std::endl
                << "// \"D:\\NoAccess\\File.cpp\" \"C:\\Available\\\"" << std::endl
                << std::endl
                << "\"D:\\NoAccess\" \"C:\\Avalaible\"" << std::endl;

        outfile.close();
    }

    std::wfstream infile(ws2s(fileName));
    if( !infile.fail())
    {
        std::wstring line;
        while( std::getline(infile, line) )
        {
            if( StartsWith( line, L"//") )
                continue;
            
            bool containsQuotes = Contains( line, L"\"" );
            
            std::vector< std::wstring > tokens = Tokenize( line );
            if( tokens.size() == 2 && !containsQuotes )
            {
                m_FileMapping[ ToLower( tokens[0]) ] = ToLower( tokens[1] );
            }
            else
            {
                std::vector< std::wstring > validTokens;
                for( std::wstring token : Tokenize( line, L"\"//") )
                {
                    if( !IsBlank( token ) )
                    {
                        validTokens.push_back( token );
                    }
                }

                if( validTokens.size() > 1 )
                {
                    m_FileMapping[ ToLower( validTokens[0]) ] = ToLower( validTokens[1] );
                }
            }
        }
    }
}

//-----------------------------------------------------------------------------
void OrbitApp::LoadSymbolsFile()
{
    m_SymbolLocations.clear();

    std::wstring fileName = Path::GetSymbolsFileName();
    if( !Path::FileExists( fileName ) )
    {
        std::ofstream outfile( ws2s(fileName) );
        outfile << "//-------------------" << std::endl
            << "// Orbit Symbol Locations" << std::endl
            << "//-------------------" << std::endl
            << "// Orbit will scan the specified directories for pdb files." << std::endl
            << "// Enter one directory per line, like so:" << std::endl
            << "// \"D:\\MyApp\\Release\"" << std::endl
            << "// \"D:\\MySymbolServer\\" << std::endl
            << std::endl;

        outfile.close();
    }

    std::wfstream infile( ws2s(fileName) );
    if( !infile.fail() )
    {
        std::wstring line;
        while( std::getline( infile, line ) )
        {
            if( StartsWith( line, L"//" ) )
                continue;

            std::wstring dir = line;
            if( Path::DirExists( dir ) )
            {
                m_SymbolLocations.push_back( dir );
            }
        }
    }
}

//-----------------------------------------------------------------------------
void OrbitApp::ListSessions()
{
    std::vector< std::wstring > sessionFileNames = Path::ListFiles( Path::GetPresetPath(), L".opr" );
    std::vector< std::shared_ptr< Session > > sessions;
    for( std::wstring & fileName : sessionFileNames )
    {
        std::shared_ptr<Session> session = std::make_shared<Session>();

        std::ifstream file( ws2s(fileName), std::ios::binary );
        if( !file.fail() )
        {
            cereal::BinaryInputArchive archive( file );
            archive( *session );
            file.close();
            session->m_FileName = fileName;
            sessions.push_back(session);
        }
    }

    m_SessionsDataView->SetSessions( sessions );
}

//-----------------------------------------------------------------------------
void OrbitApp::SetRemoteProcess( std::shared_ptr<Process> a_Process )
{
    m_ProcessesDataView->SetRemoteProcess( a_Process );
}

//-----------------------------------------------------------------------------
void OrbitApp::SendRemoteProcess( uint32_t a_PID )
{
    std::shared_ptr<Process> process = m_ProcessesDataView->SelectProcess(a_PID);

    if (process)
    {
        std::string processData = SerializeObjectHumanReadable(*process);
        GTcpServer->Send(Msg_RemoteProcess, (void*)processData.data(), processData.size());
    }
}

//-----------------------------------------------------------------------------
void OrbitApp::RefreshCaptureView()
{
    NeedsRedraw();
    GOrbitApp->FireRefreshCallbacks();
    DoZoom = true; //TODO: remove global, review logic
}

//-----------------------------------------------------------------------------
void OrbitApp::AddWatchedVariable( Variable * a_Variable )
{
#ifdef _WIN32
    // Make sure type hierarchy has been generated
    if( Type* type = a_Variable->m_Pdb->GetTypePtrFromId( a_Variable->m_TypeIndex ) )
    {
        type->LoadDiaInfo();
    }

    for( WatchCallback & callback : m_AddToWatchCallbacks )
    {
        callback( a_Variable );
    }
#endif
}

//-----------------------------------------------------------------------------
void OrbitApp::UpdateVariable( Variable * a_Variable )
{
    for( WatchCallback & callback : m_UpdateWatchCallbacks )
    {
        callback( a_Variable );
    }
}

//-----------------------------------------------------------------------------
void OrbitApp::ClearWatchedVariables()
{
    if( Capture::GTargetProcess )
    {
        Capture::GTargetProcess->ClearWatchedVariables();
    }
}

//-----------------------------------------------------------------------------
void OrbitApp::RefreshWatch()
{
    Capture::GTargetProcess->RefreshWatchedVariables();
}

//-----------------------------------------------------------------------------
void OrbitApp::Disassemble( const std::string & a_FunctionName, DWORD64 a_VirtualAddress, const char * a_MachineCode, size_t a_Size )
{
#ifdef _WIN32
    Disassembler disasm;
    disasm.LOGF( "asm: /* %s */\n", a_FunctionName.c_str() );
    const unsigned char* code = (const unsigned char*)a_MachineCode;
    disasm.Disassemble( code, a_Size, a_VirtualAddress, Capture::GTargetProcess->GetIs64Bit() );
    SendToUiAsync(disasm.GetResult());
#endif
}

//-----------------------------------------------------------------------------
const std::unordered_map<DWORD64, std::shared_ptr<class Rule> > * OrbitApp::GetRules()
{
    return &m_RuleEditor->GetRules();
}

//-----------------------------------------------------------------------------
void OrbitApp::SetLicense( const std::wstring & a_License )
{
    m_License = a_License;
}

//-----------------------------------------------------------------------------
int OrbitApp::OnExit()
{
    if (GTimerManager && GTimerManager->m_IsRecording)
        GOrbitApp->StopCapture();

    GParams.Save();
	GTimerManager = nullptr;
	if (GOrbitApp->HasTcpServer()) {
        GTcpServer->Stop();
    }
    delete GTcpServer;
    delete GOrbitApp;
    Orbit_ImGui_Shutdown();
    return 0;
}

//-----------------------------------------------------------------------------
Timer GMainTimer;

//-----------------------------------------------------------------------------
void OrbitApp::MainTick()
{
    TRACE_VAR( GMainTimer.QueryMillis() );

    if( GTcpServer )
        GTcpServer->ProcessMainThreadCallbacks();
    if( GTcpClient )
        GTcpClient->ProcessMainThreadCallbacks();

    GMainTimer.Reset();
    Capture::Update();
#ifdef WIN32
    GTcpServer->MainThreadTick();
#endif

    if( Capture::GPresetToLoad != L"" )
    {
        GOrbitApp->OnLoadSession( Capture::GPresetToLoad );
    }
    
    if( Capture::GProcessToInject != L"" )
    {
        std::cout << "Injecting into " << ws2s(Capture::GTargetProcess->GetFullName()) << std::endl;
        std::cout << "Orbit host: " << ws2s(Capture::GCaptureHost) << std::endl;
        GOrbitApp->SelectProcess(Capture::GProcessToInject);
        Capture::InjectRemote();
        exit(0);
    }

#ifdef _WIN32
    GOrbitApp->m_Debugger->MainTick();
#endif
    GOrbitApp->CheckForUpdate();

    ++GOrbitApp->m_NumTicks;

    if( DoZoom )
    {
        GCurrentTimeGraph->UpdateThreadIds();
        GOrbitApp->m_CaptureWindow->ZoomAll();
        GOrbitApp->NeedsRedraw();
        DoZoom = false;
    }
}

//-----------------------------------------------------------------------------
void OrbitApp::CheckForUpdate()
{
    if( !m_HasPromptedForUpdate && OrbitVersion::s_NeedsUpdate )
    {
        SendToUiNow( L"Update" );
        m_HasPromptedForUpdate = true;
    }
}

//-----------------------------------------------------------------------------
std::string OrbitApp::GetVersion()
{
    return OrbitVersion::GetVersion();
}

//-----------------------------------------------------------------------------
void OrbitApp::RegisterProcessesDataView( ProcessesDataView* a_Processes )
{
    assert(m_ProcessesDataView == nullptr);
    m_ProcessesDataView = a_Processes;
}

//-----------------------------------------------------------------------------
void OrbitApp::RegisterModulesDataView( ModulesDataView* a_Modules )
{
    assert(m_ModulesDataView == nullptr);
    assert(m_ProcessesDataView != nullptr);
    m_ModulesDataView = a_Modules;
    m_ProcessesDataView->SetModulesDataView( m_ModulesDataView );
}

//-----------------------------------------------------------------------------
void OrbitApp::RegisterFunctionsDataView( FunctionsDataView* a_Functions)
{
    m_FunctionsDataView = a_Functions;
    m_Panels.push_back( a_Functions );
}

//-----------------------------------------------------------------------------
void OrbitApp::RegisterLiveFunctionsDataView( LiveFunctionsDataView* a_Functions )
{
    m_LiveFunctionsDataView = a_Functions;
    m_Panels.push_back( a_Functions );
}

//-----------------------------------------------------------------------------
void OrbitApp::RegisterCallStackDataView( CallStackDataView* a_Callstack )
{
    assert(m_CallStackDataView == nullptr );
    m_CallStackDataView = a_Callstack;
    m_Panels.push_back(a_Callstack);
}

//-----------------------------------------------------------------------------
void OrbitApp::RegisterTypesDataView( TypesDataView* a_Types)
{
    m_TypesDataView = a_Types;
    m_Panels.push_back( a_Types );
}

//-----------------------------------------------------------------------------
void OrbitApp::RegisterGlobalsDataView( GlobalsDataView* a_Globals)
{
    m_GlobalsDataView = a_Globals;
    m_Panels.push_back( a_Globals );
}

//-----------------------------------------------------------------------------
void OrbitApp::RegisterSessionsDataView( SessionsDataView* a_Sessions )
{
    m_SessionsDataView = a_Sessions;
    m_Panels.push_back( a_Sessions );
    ListSessions();
}

//-----------------------------------------------------------------------------
void OrbitApp::RegisterCaptureWindow( CaptureWindow* a_Capture )
{
    assert(m_CaptureWindow == nullptr);
    m_CaptureWindow = a_Capture;
}

//-----------------------------------------------------------------------------
void OrbitApp::RegisterOutputLog( LogDataView * a_Log )
{
    assert( m_Log == nullptr );
    m_Log = a_Log;
}

//-----------------------------------------------------------------------------
void OrbitApp::RegisterRuleEditor( RuleEditor* a_RuleEditor )
{
    assert( m_RuleEditor == nullptr );
    m_RuleEditor = a_RuleEditor;
}

//-----------------------------------------------------------------------------
void OrbitApp::NeedsRedraw()
{
    m_CaptureWindow->NeedsUpdate();
}

//-----------------------------------------------------------------------------
void OrbitApp::AddSamplingReport(std::shared_ptr<SamplingProfiler> & a_SamplingProfiler)
{
    auto report = std::make_shared<SamplingReport>(a_SamplingProfiler);

    for( SamplingReportCallback & callback : GOrbitApp->m_SamplingReportsCallbacks )
    {
        callback(report);
    }
}

//-----------------------------------------------------------------------------
void OrbitApp::AddSelectionReport( std::shared_ptr<SamplingProfiler> & a_SamplingProfiler )
{
    auto report = std::make_shared<SamplingReport>( a_SamplingProfiler );

    for( SamplingReportCallback & callback : GOrbitApp->m_SelectionReportCallbacks )
    {
        callback( report );
    }
}

//-----------------------------------------------------------------------------
void OrbitApp::GoToCode( DWORD64 a_Address )
{
    m_CaptureWindow->FindCode( a_Address );
    SendToUiNow( L"gotocode" );
}

//-----------------------------------------------------------------------------
void OrbitApp::GoToCallstack()
{
    SendToUiNow( L"gotocallstack" );
}

//-----------------------------------------------------------------------------
void OrbitApp::GoToCapture()
{
    SendToUiNow( L"gotocapture" );
}

//-----------------------------------------------------------------------------
void OrbitApp::GetDisassembly( DWORD64 a_Address, DWORD a_NumBytesBelow, DWORD a_NumBytes )
{
    std::shared_ptr<Module> module = Capture::GTargetProcess->GetModuleFromAddress( a_Address );
    if( module && module->m_Pdb && Capture::Connect() )
    {
        Message msg( Msg_GetData );
        ULONG64 address = (ULONG64)a_Address - a_NumBytesBelow;
        if( address < module->m_AddressStart )
            address = module->m_AddressStart;
        
        DWORD64 endAddress = address + a_NumBytes;
        if( endAddress > module->m_AddressEnd )
            endAddress = module->m_AddressEnd;

        msg.m_Header.m_DataTransferHeader.m_Address = address;
        msg.m_Header.m_DataTransferHeader.m_Type = DataTransferHeader::Code;
       
        msg.m_Size = (int)a_NumBytes;
        GTcpServer->Send( msg );
    }
}

//-----------------------------------------------------------------------------
void OrbitApp::OnOpenPdb( const std::wstring a_FileName )
{
    Capture::GTargetProcess = std::make_shared<Process>();
    std::shared_ptr<Module> mod = std::make_shared<Module>();
    
    mod->m_FullName = ws2s(a_FileName);
    mod->m_Name = ws2s(Path::GetFileName( a_FileName ) );
    mod->m_Directory = ws2s( Path::GetDirectory( a_FileName ) );
    mod->m_PdbName = mod->m_FullName;
    mod->m_FoundPdb = true;
    mod->LoadDebugInfo();

    Capture::GTargetProcess->m_Name = ws2s(Path::StripExtension( s2ws(mod->m_Name) ));
    Capture::GTargetProcess->AddModule( mod );

    m_ModulesDataView->SetProcess( Capture::GTargetProcess );
    Capture::SetTargetProcess( Capture::GTargetProcess );
    GOrbitApp->FireRefreshCallbacks();

    EnqueueModuleToLoad( mod );
    LoadModules();
}

//-----------------------------------------------------------------------------
void OrbitApp::OnLaunchProcess( const std::wstring a_ProcessName, const std::wstring a_WorkingDir, const std::wstring a_Args )
{
#ifdef _WIN32
    m_Debugger->LaunchProcess( a_ProcessName, a_WorkingDir, a_Args );
#endif
}

//-----------------------------------------------------------------------------
std::wstring OrbitApp::GetCaptureFileName()
{
    assert(Capture::GTargetProcess);
    time_t timestamp = std::chrono::system_clock::to_time_t(Capture::GCaptureTimePoint);
    std::wstring timestamp_string = s2ws(OrbitUtils::FormatTime(timestamp));
    return Path::StripExtension( Capture::GTargetProcess->GetName() ) + L"_" + timestamp_string + L".orbit";
}

//-----------------------------------------------------------------------------
std::wstring OrbitApp::GetSessionFileName()
{
    return Capture::GSessionPresets ? Capture::GSessionPresets->m_FileName : L"";
}

//-----------------------------------------------------------------------------
std::wstring OrbitApp::GetSaveFile( const std::wstring & a_Extension )
{
	std::wstring fileName;
	if( m_SaveFileCallback )
		m_SaveFileCallback( a_Extension, fileName );
	return fileName;
}

//-----------------------------------------------------------------------------
void OrbitApp::SetClipboard( const std::wstring & a_Text )
{
    if( m_ClipboardCallback )
        m_ClipboardCallback( a_Text );
}

//-----------------------------------------------------------------------------
void OrbitApp::OnSaveSession( const std::wstring a_FileName )
{
    Capture::SaveSession( a_FileName );
    ListSessions();
    Refresh( DataViewType::SESSIONS );
}

//-----------------------------------------------------------------------------
void OrbitApp::OnLoadSession( const std::wstring a_FileName )
{
    std::shared_ptr<Session> session = std::make_shared<Session>();

    std::wstring fileName = Path::GetDirectory( a_FileName ) == L"" ? Path::GetPresetPath() + a_FileName : a_FileName; 

    std::ifstream file( ws2s(fileName) );
    if (!file.fail())
    {
        cereal::BinaryInputArchive archive( file );
        archive(*session);
        if( SelectProcess( Path::GetFileName( session->m_ProcessFullPath ) ) )
        {
            session->m_FileName = fileName;
            Capture::LoadSession( session );
            Capture::GPresetToLoad = L"";
        }

        file.close();
    }
}

//-----------------------------------------------------------------------------
void OrbitApp::OnSaveCapture( const std::wstring a_FileName )
{
    CaptureSerializer ar;
    ar.m_TimeGraph = GCurrentTimeGraph;
    ar.Save( a_FileName );
}

//-----------------------------------------------------------------------------
void OrbitApp::OnLoadCapture( const std::wstring a_FileName )
{
    StopCapture();
    Capture::ClearCaptureData();
    GCurrentTimeGraph->Clear();
    if( Capture::GClearCaptureDataFunc )
    {
        Capture::GClearCaptureDataFunc();
    }

    CaptureSerializer ar;
    ar.m_TimeGraph = GCurrentTimeGraph;
    ar.Load( a_FileName );
    StopCapture();
    DoZoom = true; //TODO: remove global, review logic
}

//-----------------------------------------------------------------------------
void GLoadPdbAsync( const std::shared_ptr<Module> & a_Module )
{
    GModuleManager.LoadPdbAsync( a_Module, [](){ GOrbitApp->OnPdbLoaded(); } );
}

//-----------------------------------------------------------------------------
void OrbitApp::OnDisconnect()
{
    GTcpServer->Send( Msg_Unload );
}

//-----------------------------------------------------------------------------
void OrbitApp::OnPdbLoaded()
{
    FireRefreshCallbacks();

    if( m_ModulesToLoad.size() == 0 )
    {
        SendToUiAsync( L"pdbloaded" );
    }
    else
    {
        LoadModules();
    }
}

//-----------------------------------------------------------------------------
void OrbitApp::LogMsg( const std::wstring & a_Msg )
{
    ORBIT_LOG( a_Msg );
}

//-----------------------------------------------------------------------------
void OrbitApp::FireRefreshCallbacks( DataViewType a_Type )
{
    for( DataView* panel : m_Panels )
    {
        if( a_Type == DataViewType::ALL || a_Type == panel->GetType() )
        {
            panel->OnDataChanged();
        }
    }

    // UI callbacks
    for( RefreshCallback & callback : m_RefreshCallbacks )
    {
        callback( a_Type );
    }
}

//-----------------------------------------------------------------------------
void OrbitApp::AddUiMessageCallback( std::function< void( const std::wstring & ) > a_Callback )
{
    GTcpServer->SetUiCallback( a_Callback );
    m_UiCallback = a_Callback;
}

//-----------------------------------------------------------------------------
void OrbitApp::StartCapture()
{
#ifdef WIN32
    Capture::StartCapture();
#else
    if( Capture::StartCapture() )
    {
        m_BpfTrace = std::make_shared<BpfTrace>();
        m_BpfTrace->Start();
    }
#endif

    if( m_NeedsThawing )
    {
#ifdef _WIN32
        m_Debugger->SendThawMessage();
#endif
        m_NeedsThawing = false;
    }
}

//-----------------------------------------------------------------------------
void OrbitApp::StopCapture()
{
    Capture::StopCapture();

#ifdef __linux__
    if( m_BpfTrace )
    {
        m_BpfTrace->Stop();
    }
#endif

    FireRefreshCallbacks();
}

//-----------------------------------------------------------------------------
void OrbitApp::ToggleCapture()
{
    if( GTimerManager )
    {
        if( GTimerManager->m_IsRecording )
            StopCapture();
        else
            StartCapture();
    }
}

//-----------------------------------------------------------------------------
void OrbitApp::Unregister( DataView * a_Model )
{
    for( size_t i = 0; i < m_Panels.size(); ++i )
    {
        if( m_Panels[i] == a_Model )
        {
            m_Panels.erase( m_Panels.begin()+i );
        }
    }
}

//-----------------------------------------------------------------------------
bool OrbitApp::SelectProcess( const std::wstring & a_Process )
{
    if( m_ProcessesDataView )
    {
        return m_ProcessesDataView->SelectProcess( a_Process );
    }

    return false;
}

//-----------------------------------------------------------------------------
bool OrbitApp::SelectProcess( uint32_t a_ProcessID )
{
    if( m_ProcessesDataView )
    {
        return m_ProcessesDataView->SelectProcess( a_ProcessID ) != nullptr;
    }

    return false;
}

//-----------------------------------------------------------------------------
bool OrbitApp::Inject( unsigned long a_ProcessId )
{
    if( SelectProcess( a_ProcessId ) )
    {
        return Capture::Inject();
    }

    return false;
}

//-----------------------------------------------------------------------------
void OrbitApp::SetCallStack(std::shared_ptr<CallStack> a_CallStack)
{
    m_CallStackDataView->SetCallStack( a_CallStack );
    FireRefreshCallbacks( DataViewType::CALLSTACK );
}

//-----------------------------------------------------------------------------
void OrbitApp::SendToUiAsync( const std::wstring & a_Msg )
{
    GTcpServer->SendToUiAsync( a_Msg );
}

//-----------------------------------------------------------------------------
void OrbitApp::SendToUiNow( const std::wstring & a_Msg )
{
    if( m_UiCallback )
    {
        m_UiCallback( a_Msg );
    }
}

//-----------------------------------------------------------------------------
void OrbitApp::EnqueueModuleToLoad( const std::shared_ptr<Module> & a_Module )
{
    m_ModulesToLoad.push( a_Module );
}

//-----------------------------------------------------------------------------
void OrbitApp::LoadModules()
{
    if( m_ModulesToLoad.size() > 0 )
    {
        if( Capture::IsRemote() )
        {
            LoadRemoteModules();
        }
        else
        {
            std::shared_ptr< Module > module = m_ModulesToLoad.front();
            m_ModulesToLoad.pop();
            GLoadPdbAsync(module);
        }
    }
}

//-----------------------------------------------------------------------------
bool OrbitApp::LoadRemoteModuleLocally(std::shared_ptr<struct Module>& a_Module)
{
    std::string debugName = a_Module->m_Name + ".debug";
    std::wstring debugNameW = s2ws(debugName);
    for (const auto& dir : m_SymbolLocations)
    {
        // TODO: check that build-id in debug file 
        //       matches build-id in executable.
        std::wstring fileName = dir + debugNameW;
        if (Path::FileExists(fileName))
        {
            a_Module->m_PdbName = ws2s(fileName);
            PRINT_VAR(fileName);
            GLoadPdbAsync(a_Module);
            return true;
        }
    }
    return false;
}

//-----------------------------------------------------------------------------
void OrbitApp::LoadRemoteModules()
{
    std::vector<std::string> modules;
    while (!m_ModulesToLoad.empty())
    {
        auto module = m_ModulesToLoad.front();
        m_ModulesToLoad.pop();
        if (!LoadRemoteModuleLocally(module))
        {
            modules.push_back(module->m_Name);
        }
    }

    std::string moduleData = SerializeObjectHumanReadable(modules);
    GTcpClient->Send(Msg_RemoteModuleDebugInfo, (void*)moduleData.data(), moduleData.size());
}

//-----------------------------------------------------------------------------
bool OrbitApp::IsLoading()
{
    return GPdbDbg->IsLoading();
}

//-----------------------------------------------------------------------------
void OrbitApp::SetTrackContextSwitches( bool a_Value )
{
    GParams.m_TrackContextSwitches = a_Value;
}

//-----------------------------------------------------------------------------
bool OrbitApp::GetTrackContextSwitches()
{
    return GParams.m_TrackContextSwitches;
}

//-----------------------------------------------------------------------------
void OrbitApp::EnableUnrealSupport( bool a_Value ) 
{ 
    GParams.m_UnrealSupport = a_Value; 
}

//-----------------------------------------------------------------------------
bool OrbitApp::GetUnrealSupportEnabled()
{ 
    return GParams.m_UnrealSupport; 
}

//-----------------------------------------------------------------------------
void OrbitApp::EnableUnsafeHooking( bool a_Value )
{
    GParams.m_AllowUnsafeHooking = a_Value;
}

//-----------------------------------------------------------------------------
bool OrbitApp::GetUnsafeHookingEnabled()
{
    return GParams.m_AllowUnsafeHooking;
}

//-----------------------------------------------------------------------------
bool OrbitApp::GetOutputDebugStringEnabled()
{
    return GParams.m_HookOutputDebugString;
}

//-----------------------------------------------------------------------------
void OrbitApp::EnableOutputDebugString( bool a_Value )
{
    GParams.m_HookOutputDebugString = a_Value;
}

//-----------------------------------------------------------------------------
void OrbitApp::EnableSampling( bool a_Value )
{
    GParams.m_TrackSamplingEvents = a_Value;
}

//-----------------------------------------------------------------------------
bool OrbitApp::GetSamplingEnabled()
{
    return GParams.m_TrackSamplingEvents;
}

//-----------------------------------------------------------------------------
void OrbitApp::OnMiniDump( const Message & a_Message )
{
    std::wstring dumpPath = Path::GetDumpPath();
    std::wstring o_File = dumpPath + L"a_received.dmp";
    std::ofstream out( ws2s(o_File), std::ios::binary );
    out.write( a_Message.m_Data, a_Message.m_Size );
    out.close();

    MiniDump miniDump(o_File);
    std::shared_ptr<Process> process = miniDump.ToOrbitProcess();
    process->SetID( (DWORD)a_Message.GetHeader().m_GenericHeader.m_Address );
    GOrbitApp->m_ProcessesDataView->SetRemoteProcess( process );
}

//-----------------------------------------------------------------------------
void OrbitApp::OnRemoteProcess( const Message & a_Message )
{
    std::istringstream buffer(std::string(a_Message.m_Data, a_Message.m_Size));
    cereal::JSONInputArchive inputAr( buffer );
    std::shared_ptr<Process> remoteProcess = std::make_shared<Process>();
    inputAr(*remoteProcess);
    remoteProcess->SetIsRemote(true);
    PRINT_VAR(remoteProcess->GetName());
    GOrbitApp->m_ProcessesDataView->SetRemoteProcess(remoteProcess);
}

//-----------------------------------------------------------------------------
void OrbitApp::OnRemoteProcessList( const Message & a_Message )
{
    std::istringstream buffer(std::string(a_Message.m_Data, a_Message.m_Size));
    cereal::JSONInputArchive inputAr( buffer );
    std::shared_ptr<ProcessList> remoteProcessList = std::make_shared<ProcessList>();
    remoteProcessList->SetRemote(true);
    inputAr(*remoteProcessList);
    PRINT_VAR("remoteProcessList");
    GOrbitApp->m_ProcessesDataView->SetRemoteProcessList(remoteProcessList);
}

//-----------------------------------------------------------------------------
void OrbitApp::OnRemoteModuleDebugInfo(const Message & a_Message)
{
    std::istringstream buffer(std::string(a_Message.m_Data, a_Message.m_Size));
    cereal::JSONInputArchive inputAr(buffer);
    std::vector<ModuleDebugInfo> remoteModuleDebugInfo;
    inputAr(remoteModuleDebugInfo);

    for (auto & moduleInfo : remoteModuleDebugInfo)
    {
        // Get module from name
        std::string name = ToLower(moduleInfo.m_Name);
        std::shared_ptr<Module> module = Capture::GTargetProcess->GetModuleFromName(name);

        if (module)
        {
            module->LoadDebugInfo(); // To allocate m_Pdb - TODO: clean that up

            for (auto& function : moduleInfo.m_Functions)
            {
                // Add function to pdb
                module->m_Pdb->AddFunction(function);
            }

            module->m_Pdb->ProcessData();
            module->SetLoaded(true);
        }
    }

    GOrbitApp->FireRefreshCallbacks();
}

//-----------------------------------------------------------------------------
void OrbitApp::LaunchRuleEditor( Function * a_Function )
{
    m_RuleEditor->m_Window.Launch( a_Function );
    SendToUiNow(TEXT("RuleEditor"));
}

void OrbitApp::ConnectToStadiaInstance(const std::string &hostAndPort) {
    Capture::GCaptureHost = s2ws(hostAndPort);

    GTcpClient = std::make_unique<TcpClient>();
    GTcpClient->AddMainThreadCallback(Msg_RemoteProcess, [=](const Message & a_Msg) { GOrbitApp->OnRemoteProcess(a_Msg); });
    GTcpClient->AddMainThreadCallback(Msg_RemoteProcessList, [=](const Message & a_Msg) { GOrbitApp->OnRemoteProcessList(a_Msg); });
    GTcpClient->AddMainThreadCallback(Msg_RemoteModuleDebugInfo, [=](const Message & a_Msg) { GOrbitApp->OnRemoteModuleDebugInfo(a_Msg); });
    ConnectionManager::Get().ConnectToRemote(hostAndPort);
    m_ProcessesDataView->SetIsRemote(true);
}<|MERGE_RESOLUTION|>--- conflicted
+++ resolved
@@ -119,23 +119,11 @@
         if( Contains( arg, "gamelet:" )  )
         { 
             std::string address = Replace(arg, "gamelet:", "");
-<<<<<<< HEAD
             ConnectToStadiaInstance(address);
-=======
-            Capture::GCaptureHost = s2ws(address);
-
-            GTcpClient = std::make_unique<TcpClient>();
-            GTcpClient->AddMainThreadCallback(Msg_RemoteProcess, [=](const Message & a_Msg) { GOrbitApp->OnRemoteProcess(a_Msg); });
-            GTcpClient->AddMainThreadCallback(Msg_RemoteProcessList, [=](const Message & a_Msg) { GOrbitApp->OnRemoteProcessList(a_Msg); });
-            GTcpClient->AddMainThreadCallback(Msg_RemoteModuleDebugInfo, [=](const Message & a_Msg) { GOrbitApp->OnRemoteModuleDebugInfo(a_Msg); });
-            ConnectionManager::Get().ConnectToRemote(address);
-            m_ProcessesDataView->SetIsRemote(true);
-            SetIsRemote(true);
         }
         else if( Contains( arg, "headless" ) )
         {
             SetHeadless(true);
->>>>>>> 871a19d1
         }
         else if( Contains( arg, "preset:" ) )
         {
@@ -1454,4 +1442,5 @@
     GTcpClient->AddMainThreadCallback(Msg_RemoteModuleDebugInfo, [=](const Message & a_Msg) { GOrbitApp->OnRemoteModuleDebugInfo(a_Msg); });
     ConnectionManager::Get().ConnectToRemote(hostAndPort);
     m_ProcessesDataView->SetIsRemote(true);
+    SetIsRemote(true);
 }