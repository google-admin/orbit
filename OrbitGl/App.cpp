//-----------------------------------
// Copyright Pierric Gimmig 2013-2017
//-----------------------------------

// clang-format off
#include "OrbitAsio.h"
// clang-format on

#include "App.h"

#include <chrono>
#include <cmath>
#include <fstream>
#include <thread>
#include <utility>

#include "OrbitBase/Logging.h"
#include "OrbitBase/Tracing.h"

#include "CallStackDataView.h"
#include "Callstack.h"
#include "Capture.h"
#include "CaptureSerializer.h"
#include "CaptureWindow.h"
#include "ConnectionManager.h"
#include "Debugger.h"
#include "DiaManager.h"
#include "Disassembler.h"
#include "EventTracer.h"
#include "FunctionsDataView.h"
#include "GlCanvas.h"
#include "GlobalsDataView.h"
#include "ImGuiOrbit.h"
#include "Injection.h"
#include "Introspection.h"
#include "KeyAndString.h"
#include "LinuxCallstackEvent.h"
#include "LiveFunctionsDataView.h"
#include "Log.h"
#include "LogDataView.h"
#include "ModulesDataView.h"
#include "ModuleManager.h"
#include "OrbitAsm.h"
#include "OrbitSession.h"
#include "Params.h"
#include "Pdb.h"
#include "PluginManager.h"
#include "PrintVar.h"
#include "ProcessesDataView.h"
#include "RuleEditor.h"
#include "SamplingProfiler.h"
#include "SamplingReport.h"
#include "ScopeTimer.h"
#include "Serialization.h"
#include "SessionsDataView.h"
#include "StringManager.h"
#include "SymbolsManager.h"
#include "Systrace.h"
#include "Tcp.h"
#include "TcpClient.h"
#include "TcpServer.h"
#include "TestRemoteMessages.h"
#include "TextRenderer.h"
#include "TimerManager.h"
#include "TransactionManager.h"
#include "TypesDataView.h"
#include "Utils.h"
#include "Version.h"
#include "curl/curl.h"

#define GLUT_DISABLE_ATEXIT_HACK
#include "GL/freeglut.h"

#if __linux__
#include <OrbitLinuxTracing/OrbitTracing.h>
#endif

std::unique_ptr<OrbitApp> GOrbitApp;
float GFontSize;
bool DoZoom = false;

//-----------------------------------------------------------------------------
OrbitApp::OrbitApp() {
  m_Debugger = nullptr;
#ifdef _WIN32
  m_Debugger = new Debugger();
#endif
}

//-----------------------------------------------------------------------------
OrbitApp::~OrbitApp() {
#ifdef _WIN32
  oqpi_tk::stop_scheduler();
  delete m_Debugger;
#endif
}

//-----------------------------------------------------------------------------
std::wstring OrbitApp::FindFile(const std::wstring& a_Caption,
                                const std::wstring& a_Dir,
                                const std::wstring& a_Filter) {
  if (m_FindFileCallback) {
    return m_FindFileCallback(a_Caption, a_Dir, a_Filter);
  }

  return std::wstring();
}

//-----------------------------------------------------------------------------
void OrbitApp::SetCommandLineArguments(const std::vector<std::string>& a_Args) {
  m_Arguments = a_Args;

  for (const std::string& arg : a_Args) {
    if (Contains(arg, "gamelet:")) {
      std::string address = Replace(arg, "gamelet:", "");
      Capture::GCaptureHost = address;

      GTcpClient = std::make_unique<TcpClient>();
      GTcpClient->AddMainThreadCallback(
          Msg_RemoteProcess,
          [=](const Message& a_Msg) { GOrbitApp->OnRemoteProcess(a_Msg); });
      GTcpClient->AddMainThreadCallback(
          Msg_RemoteProcessList,
          [=](const Message& a_Msg) { GOrbitApp->OnRemoteProcessList(a_Msg); });
      ConnectionManager::Get().ConnectToRemote(address);
      m_ProcessesDataView->SetIsRemote(true);
      SetIsRemote(true);
    } else if (Contains(arg, "headless")) {
      SetHeadless(true);
    } else if (Contains(arg, "preset:")) {
      std::vector<std::string> vec = Tokenize(arg, ":");
      if (vec.size() > 1) {
        Capture::GPresetToLoad = vec[1];
      }
    } else if (Contains(arg, "inject:")) {
      std::vector<std::string> vec = Tokenize(arg, ":");
      if (vec.size() > 1) {
        Capture::GProcessToInject = vec[1];
      }
    } else if (Contains(arg, "systrace:")) {
      m_PostInitArguments.push_back(arg);
    }
  }
}

// Get the horizontal and vertical screen sizes in pixel
//-----------------------------------------------------------------------------
void GetDesktopResolution(int& horizontal, int& vertical) {
#ifdef _WIN32
  RECT desktop;
  // Get a handle to the desktop window
  const HWND hDesktop = GetDesktopWindow();
  // Get the size of screen to the variable desktop
  GetWindowRect(hDesktop, &desktop);
  // The top left corner will have coordinates (0,0)
  // and the bottom right corner will have coordinates
  // (horizontal, vertical)
  horizontal = desktop.right;
  vertical = desktop.bottom;
#else
  UNUSED(horizontal);
  UNUSED(vertical);
#endif
}

//-----------------------------------------------------------------------------
void GLoadPdbAsync(const std::vector<std::string>& a_Modules) {
  GModuleManager.LoadPdbAsync(a_Modules, []() { GOrbitApp->OnPdbLoaded(); });
}

//-----------------------------------------------------------------------------
void OrbitApp::ProcessTimer(const Timer& a_Timer, const std::string&) {
  CHECK(!ConnectionManager::Get().IsService());
  GCurrentTimeGraph->ProcessTimer(a_Timer);
  ++Capture::GFunctionCountMap[a_Timer.m_FunctionAddress];
}

//-----------------------------------------------------------------------------
void OrbitApp::ProcessSamplingCallStack(LinuxCallstackEvent& a_CallStack) {
  CHECK(!ConnectionManager::Get().IsService());

  Capture::GSamplingProfiler->AddCallStack(a_CallStack.m_CS);
  GEventTracer.GetEventBuffer().AddCallstackEvent(
      a_CallStack.m_time, a_CallStack.m_CS.m_Hash, a_CallStack.m_CS.m_ThreadId);
}

//-----------------------------------------------------------------------------
void OrbitApp::ProcessHashedSamplingCallStack(CallstackEvent& a_CallStack) {
  if (ConnectionManager::Get().IsService()) {
    ScopeLock lock(m_HashedSamplingCallstackMutex);
    m_HashedSamplingCallstackBuffer.push_back(a_CallStack);
  } else {
    Capture::GSamplingProfiler->AddHashedCallStack(a_CallStack);
    GEventTracer.GetEventBuffer().AddCallstackEvent(
        a_CallStack.m_Time, a_CallStack.m_Id, a_CallStack.m_TID);
  }
}

//-----------------------------------------------------------------------------
void OrbitApp::ProcessCallStack(CallStack& a_CallStack) {
  if (ConnectionManager::Get().IsService()) {
    // Send full callstack once
    if (!Capture::GetCallstack(a_CallStack.Hash())) {
      std::string messageData = SerializeObjectHumanReadable(a_CallStack);
      GTcpServer->Send(Msg_RemoteCallStack, (void*)messageData.c_str(),
                       messageData.size());
    }
  }

  Capture::AddCallstack(a_CallStack);
}

//-----------------------------------------------------------------------------
void OrbitApp::ProcessContextSwitch(const ContextSwitch& a_ContextSwitch) {
  if (ConnectionManager::Get().IsService()) {
    ScopeLock lock(m_ContextSwitchMutex);
    m_ContextSwitchBuffer.push_back(a_ContextSwitch);
  }

  GTimerManager->Add(a_ContextSwitch);
}

//-----------------------------------------------------------------------------
void OrbitApp::AddSymbol(uint64_t a_Address, const std::string& a_Module,
                         const std::string& a_Name) {
  // This should not be called for the service - make sure it doesn't
  CHECK(!ConnectionManager::Get().IsService());

  auto symbol = std::make_shared<LinuxSymbol>();
  symbol->m_Name = a_Name;
  symbol->m_Module = a_Module;
  Capture::GTargetProcess->AddSymbol(a_Address, symbol);
}
//-----------------------------------------------------------------------------
void OrbitApp::AddKeyAndString(uint64_t key, std::string_view str) {
  CHECK(!ConnectionManager::Get().IsService());
  {
    KeyAndString key_and_string;
    key_and_string.key = key;
    key_and_string.str = str;
    if (!string_manager_->Exists(key)) {
      std::string message_data = SerializeObjectBinary(key_and_string);
      GTcpServer->Send(Msg_KeyAndString, (void*)message_data.c_str(),
                       message_data.size());
      string_manager_->Add(key, str);
    }
  }

  string_manager_->Add(key, str);
}

//-----------------------------------------------------------------------------
void OrbitApp::LoadSystrace(const std::string& a_FileName) {
  SystraceManager::Get().Clear();
  Capture::ClearCaptureData();
  GCurrentTimeGraph->Clear();
  if (Capture::GClearCaptureDataFunc) {
    Capture::GClearCaptureDataFunc();
  }

  std::shared_ptr<Systrace> systrace =
      std::make_shared<Systrace>(a_FileName.c_str());

  for (Function& func : systrace->GetFunctions()) {
    Capture::GSelectedFunctionsMap[func.GetVirtualAddress()] = &func;
  }
  Capture::GVisibleFunctionsMap = Capture::GSelectedFunctionsMap;

  for (const auto& timer : systrace->GetTimers()) {
    GCurrentTimeGraph->ProcessTimer(timer);
    ++Capture::GFunctionCountMap[timer.m_FunctionAddress];
  }

  for (const auto& pair : systrace->GetThreadNames()) {
    Capture::GTargetProcess->SetThreadName(pair.first, pair.second);
  }

  SystraceManager::Get().Add(systrace);
  GOrbitApp->FireRefreshCallbacks();
  GOrbitApp->StopCapture();
  DoZoom = true;  // TODO: remove global, review logic
}

//-----------------------------------------------------------------------------
void OrbitApp::AppendSystrace(const std::string& a_FileName,
                              uint64_t a_TimeOffset) {
  std::shared_ptr<Systrace> systrace =
      std::make_shared<Systrace>(a_FileName.c_str(), a_TimeOffset);

  for (Function& func : systrace->GetFunctions()) {
    Capture::GSelectedFunctionsMap[func.GetVirtualAddress()] = &func;
  }
  Capture::GVisibleFunctionsMap = Capture::GSelectedFunctionsMap;

  for (const auto& timer : systrace->GetTimers()) {
    GCurrentTimeGraph->ProcessTimer(timer);
    Capture::GFunctionCountMap[timer.m_FunctionAddress];
  }

  for (const auto& pair : systrace->GetThreadNames()) {
    Capture::GTargetProcess->SetThreadName(pair.first, pair.second);
  }

  SystraceManager::Get().Add(systrace);
  GOrbitApp->FireRefreshCallbacks();
  GOrbitApp->StopCapture();
  DoZoom = true;  // TODO: remove global, review logic
}

//-----------------------------------------------------------------------------
bool OrbitApp::Init() {
  GOrbitApp = std::make_unique<OrbitApp>();
  GCoreApp = GOrbitApp.get();
  GTimerManager = std::make_unique<TimerManager>();
  GTcpServer = std::make_unique<TcpServer>();

  Path::Init();

  GModuleManager.Init();
  Capture::Init();

  // TODO(antonrohr) clean this up (it casts GOrbitApp* to void*)
  Capture::SetSamplingDoneCallback(&OrbitApp::AddSamplingReport,
                                   GOrbitApp.get());
  Capture::SetLoadPdbAsyncFunc(GLoadPdbAsync);

#ifdef _WIN32
  DiaManager::InitMsDiaDll();
  oqpi_tk::start_default_scheduler();
#endif

  GPluginManager.Initialize();

  if (Capture::IsOtherInstanceRunning()) {
    ++Capture::GCapturePort;
  }

  GParams.Load();
  GFontSize = GParams.m_FontSize;
  GOrbitApp->LoadFileMapping();
  OrbitVersion::CheckForUpdate();

  return true;
}

//-----------------------------------------------------------------------------
void OrbitApp::PostInit() {
  string_manager_ = std::make_shared<StringManager>();
  GCurrentTimeGraph->SetStringManager(string_manager_);

  if (HasTcpServer()) {
    GTcpServer->Start(Capture::GCapturePort);
  }

  for (std::string& arg : m_PostInitArguments) {
    if (Contains(arg, "systrace:")) {
      std::string command = Replace(arg, "systrace:", "");
      auto tokens = Tokenize(command, ",");
      if (!tokens.empty()) {
        GoToCapture();
        LoadSystrace(tokens[0]);
      }
      for (size_t i = 1; i + 1 < tokens.size(); i += 2) {
        AppendSystrace(tokens[i], std::stoull(tokens[i + 1]));
      }
      SystraceManager::Get().Dump();
    }
  }

  if (!GOrbitApp->GetHeadless()) {
    int my_argc = 0;
    glutInit(&my_argc, NULL);
    glutInitDisplayMode(GLUT_DOUBLE | GLUT_RGB | GLUT_DEPTH);
    GetDesktopResolution(GOrbitApp->m_ScreenRes[0], GOrbitApp->m_ScreenRes[1]);
  } else {
    ConnectionManager::Get().InitAsService();
  }

  GOrbitApp->InitializeManagers();
}

//-----------------------------------------------------------------------------
void OrbitApp::LoadFileMapping() {
  m_FileMapping.clear();
  std::string fileName = Path::GetFileMappingFileName();
  if (!Path::FileExists(fileName)) {
    std::ofstream outfile(fileName);
    outfile << "//-------------------" << std::endl
            << "// Orbit File Mapping" << std::endl
            << "//-------------------" << std::endl
            << "// If the file path in the pdb is \"D:\\NoAccess\\File.cpp\""
            << std::endl
            << "// and File.cpp is locally available in \"C:\\Available\\\""
            << std::endl
            << "// then enter a file mapping on its own line like so:"
            << std::endl
            << "// \"D:\\NoAccess\\File.cpp\" \"C:\\Available\\\"" << std::endl
            << std::endl
            << "\"D:\\NoAccess\" \"C:\\Avalaible\"" << std::endl;

    outfile.close();
  }

  std::wfstream infile(fileName);
  if (!infile.fail()) {
    std::wstring line;
    while (std::getline(infile, line)) {
      if (StartsWith(line, L"//")) continue;

      bool containsQuotes = Contains(line, L"\"");

      std::vector<std::wstring> tokens = Tokenize(line);
      if (tokens.size() == 2 && !containsQuotes) {
        m_FileMapping[ToLower(tokens[0])] = ToLower(tokens[1]);
      } else {
        std::vector<std::wstring> validTokens;
        for (const std::wstring& token : Tokenize(line, L"\"//")) {
          if (!IsBlank(token)) {
            validTokens.push_back(token);
          }
        }

        if (validTokens.size() > 1) {
          m_FileMapping[ToLower(validTokens[0])] = ToLower(validTokens[1]);
        }
      }
    }
  }
}

//-----------------------------------------------------------------------------
void OrbitApp::ListSessions() {
  std::vector<std::string> sessionFileNames =
      Path::ListFiles(Path::GetPresetPath(), ".opr");
  std::vector<std::shared_ptr<Session> > sessions;
  for (std::string& fileName : sessionFileNames) {
    std::shared_ptr<Session> session = std::make_shared<Session>();

    std::ifstream file(fileName, std::ios::binary);
    if (!file.fail()) {
      cereal::BinaryInputArchive archive(file);
      archive(*session);
      file.close();
      session->m_FileName = fileName;
      sessions.push_back(session);
    }
  }

  m_SessionsDataView->SetSessions(sessions);
}

//-----------------------------------------------------------------------------
void OrbitApp::RefreshCaptureView() {
  NeedsRedraw();
  GOrbitApp->FireRefreshCallbacks();
  DoZoom = true;  // TODO: remove global, review logic
}

//-----------------------------------------------------------------------------
void OrbitApp::AddWatchedVariable(Variable* a_Variable) {
#ifdef _WIN32
  // Make sure type hierarchy has been generated
  if (Type* type =
          a_Variable->m_Pdb->GetTypePtrFromId(a_Variable->m_TypeIndex)) {
    type->LoadDiaInfo();
  }

  for (WatchCallback& callback : m_AddToWatchCallbacks) {
    callback(a_Variable);
  }
#else
  UNUSED(a_Variable);
#endif
}

//-----------------------------------------------------------------------------
void OrbitApp::UpdateVariable(Variable* a_Variable) {
  for (WatchCallback& callback : m_UpdateWatchCallbacks) {
    callback(a_Variable);
  }
}

//-----------------------------------------------------------------------------
void OrbitApp::ClearWatchedVariables() {
  if (Capture::GTargetProcess) {
    Capture::GTargetProcess->ClearWatchedVariables();
  }
}

//-----------------------------------------------------------------------------
void OrbitApp::RefreshWatch() {
  Capture::GTargetProcess->RefreshWatchedVariables();
}

//-----------------------------------------------------------------------------
void OrbitApp::Disassemble(const std::string& a_FunctionName,
                           DWORD64 a_VirtualAddress, const char* a_MachineCode,
                           size_t a_Size) {
  Disassembler disasm;
  disasm.LOGF(absl::StrFormat("asm: /* %s */\n", a_FunctionName.c_str()));
  const unsigned char* code = (const unsigned char*)a_MachineCode;
  disasm.Disassemble(code, a_Size, a_VirtualAddress,
                     Capture::GTargetProcess->GetIs64Bit());
  SendToUiAsync(disasm.GetResult());
}

//-----------------------------------------------------------------------------
const std::unordered_map<DWORD64, std::shared_ptr<class Rule> >*
OrbitApp::GetRules() {
  return &m_RuleEditor->GetRules();
}

//-----------------------------------------------------------------------------
void OrbitApp::SetLicense(const std::wstring& a_License) {
  m_License = a_License;
}

//-----------------------------------------------------------------------------
int OrbitApp::OnExit() {
  if (GTimerManager && GTimerManager->m_IsRecording) GOrbitApp->StopCapture();

  GParams.Save();
  GTimerManager = nullptr;

  ConnectionManager::Get().Stop();
  GTcpClient->Stop();

  if (GOrbitApp->HasTcpServer()) {
    GTcpServer->Stop();
  }

  GCoreApp = nullptr;
  GOrbitApp = nullptr;
  Orbit_ImGui_Shutdown();
  return 0;
}

//-----------------------------------------------------------------------------
Timer GMainTimer;

//-----------------------------------------------------------------------------
void OrbitApp::MainTick() {
  ORBIT_SCOPE_FUNC;
  TRACE_VAR(GMainTimer.QueryMillis());

  if (GTcpServer) GTcpServer->ProcessMainThreadCallbacks();
  if (GTcpClient) GTcpClient->ProcessMainThreadCallbacks();

  // Tick Transaction manager only from client (OrbitApp is client only);
  GOrbitApp->GetTransactionManager()->Tick();

  GMainTimer.Reset();
  Capture::Update();
  GTcpServer->MainThreadTick();
<<<<<<< HEAD
=======
#endif
>>>>>>> a5bba173

  if (!Capture::GProcessToInject.empty()) {
    std::cout << "Injecting into " << Capture::GTargetProcess->GetFullName()
              << std::endl;
    std::cout << "Orbit host: " << Capture::GCaptureHost << std::endl;
    GOrbitApp->SelectProcess(Capture::GProcessToInject);
    Capture::InjectRemote();
    exit(0);
  }

#ifdef _WIN32
  GOrbitApp->m_Debugger->MainTick();
#endif
  GOrbitApp->CheckForUpdate();

  ++GOrbitApp->m_NumTicks;

  if (DoZoom) {
    GCurrentTimeGraph->UpdateThreadIds();
    GOrbitApp->m_CaptureWindow->ZoomAll();
    GOrbitApp->NeedsRedraw();
    DoZoom = false;
  }
}

//-----------------------------------------------------------------------------
void OrbitApp::CheckForUpdate() {
  if (!m_HasPromptedForUpdate && OrbitVersion::s_NeedsUpdate) {
    SendToUiNow(L"Update");
    m_HasPromptedForUpdate = true;
  }
}

//-----------------------------------------------------------------------------
std::string OrbitApp::GetVersion() { return OrbitVersion::GetVersion(); }

//-----------------------------------------------------------------------------
void OrbitApp::RegisterProcessesDataView(ProcessesDataView* a_Processes) {
  assert(m_ProcessesDataView == nullptr);
  m_ProcessesDataView = a_Processes;
}

//-----------------------------------------------------------------------------
void OrbitApp::RegisterModulesDataView(ModulesDataView* a_Modules) {
  assert(m_ModulesDataView == nullptr);
  assert(m_ProcessesDataView != nullptr);
  m_ModulesDataView = a_Modules;
  m_ProcessesDataView->SetModulesDataView(m_ModulesDataView);
}

//-----------------------------------------------------------------------------
void OrbitApp::RegisterFunctionsDataView(FunctionsDataView* a_Functions) {
  m_FunctionsDataView = a_Functions;
  m_Panels.push_back(a_Functions);
}

//-----------------------------------------------------------------------------
void OrbitApp::RegisterLiveFunctionsDataView(
    LiveFunctionsDataView* a_Functions) {
  m_LiveFunctionsDataView = a_Functions;
  m_Panels.push_back(a_Functions);
}

//-----------------------------------------------------------------------------
void OrbitApp::RegisterCallStackDataView(CallStackDataView* a_Callstack) {
  assert(m_CallStackDataView == nullptr);
  m_CallStackDataView = a_Callstack;
  m_Panels.push_back(a_Callstack);
}

//-----------------------------------------------------------------------------
void OrbitApp::RegisterTypesDataView(TypesDataView* a_Types) {
  m_TypesDataView = a_Types;
  m_Panels.push_back(a_Types);
}

//-----------------------------------------------------------------------------
void OrbitApp::RegisterGlobalsDataView(GlobalsDataView* a_Globals) {
  m_GlobalsDataView = a_Globals;
  m_Panels.push_back(a_Globals);
}

//-----------------------------------------------------------------------------
void OrbitApp::RegisterSessionsDataView(SessionsDataView* a_Sessions) {
  m_SessionsDataView = a_Sessions;
  m_Panels.push_back(a_Sessions);
  ListSessions();
}

//-----------------------------------------------------------------------------
void OrbitApp::RegisterCaptureWindow(CaptureWindow* a_Capture) {
  assert(m_CaptureWindow == nullptr);
  m_CaptureWindow = a_Capture;
}

//-----------------------------------------------------------------------------
void OrbitApp::RegisterOutputLog(LogDataView* a_Log) {
  assert(m_Log == nullptr);
  m_Log = a_Log;
}

//-----------------------------------------------------------------------------
void OrbitApp::RegisterRuleEditor(RuleEditor* a_RuleEditor) {
  assert(m_RuleEditor == nullptr);
  m_RuleEditor = a_RuleEditor;
}

//-----------------------------------------------------------------------------
void OrbitApp::NeedsRedraw() { m_CaptureWindow->NeedsUpdate(); }

//-----------------------------------------------------------------------------
void OrbitApp::AddSamplingReport(
    std::shared_ptr<SamplingProfiler>& sampling_profiler, void* app_ptr) {
  OrbitApp* app = static_cast<OrbitApp*>(app_ptr);
  auto report = std::make_shared<SamplingReport>(sampling_profiler);

  for (SamplingReportCallback& callback : app->m_SamplingReportsCallbacks) {
    callback(report);
  }
}

//-----------------------------------------------------------------------------
void OrbitApp::AddSelectionReport(
    std::shared_ptr<SamplingProfiler>& a_SamplingProfiler) {
  auto report = std::make_shared<SamplingReport>(a_SamplingProfiler);

  for (SamplingReportCallback& callback :
       GOrbitApp->m_SelectionReportCallbacks) {
    callback(report);
  }
}

//-----------------------------------------------------------------------------
void OrbitApp::GoToCode(DWORD64 a_Address) {
  m_CaptureWindow->FindCode(a_Address);
  SendToUiNow(L"gotocode");
}

//-----------------------------------------------------------------------------
void OrbitApp::GoToCallstack() { SendToUiNow(L"gotocallstack"); }

//-----------------------------------------------------------------------------
void OrbitApp::GoToCapture() { SendToUiNow(L"gotocapture"); }

//-----------------------------------------------------------------------------
void OrbitApp::GetDisassembly(DWORD64 a_Address, DWORD a_NumBytesBelow,
                              DWORD a_NumBytes) {
  std::shared_ptr<Module> module =
      Capture::GTargetProcess->GetModuleFromAddress(a_Address);
  if (module && module->m_Pdb && Capture::Connect()) {
    Message msg(Msg_GetData);
    ULONG64 address = (ULONG64)a_Address - a_NumBytesBelow;
    if (address < module->m_AddressStart) address = module->m_AddressStart;

    DWORD64 endAddress = address + a_NumBytes;
    if (endAddress > module->m_AddressEnd) endAddress = module->m_AddressEnd;

    msg.m_Header.m_DataTransferHeader.m_Address = address;
    msg.m_Header.m_DataTransferHeader.m_Type = DataTransferHeader::Code;

    msg.m_Size = (int)a_NumBytes;
    GTcpServer->Send(msg);
  }
}

//-----------------------------------------------------------------------------
void OrbitApp::OnOpenPdb(const std::string& file_name) {
  Capture::GTargetProcess = std::make_shared<Process>();
  std::shared_ptr<Module> mod = std::make_shared<Module>();

  mod->m_FullName = file_name;
  mod->m_Name = Path::GetFileName(file_name);
  mod->m_Directory = Path::GetDirectory(file_name);
  mod->m_PdbName = mod->m_FullName;
  mod->m_FoundPdb = true;
  mod->LoadDebugInfo();

  Capture::GTargetProcess->m_Name = Path::StripExtension(mod->m_Name);
  Capture::GTargetProcess->AddModule(mod);

  m_ModulesDataView->SetProcess(Capture::GTargetProcess);
  Capture::SetTargetProcess(Capture::GTargetProcess);
  GOrbitApp->FireRefreshCallbacks();

  EnqueueModuleToLoad(mod);
  LoadModules();
}

//-----------------------------------------------------------------------------
void OrbitApp::OnLaunchProcess(const std::string& process_name,
                               const std::string& working_dir,
                               const std::string& args) {
#ifdef _WIN32
  m_Debugger->LaunchProcess(process_name, working_dir, args);
#else
  UNUSED(process_name);
  UNUSED(working_dir);
  UNUSED(args);
#endif
}

//-----------------------------------------------------------------------------
std::wstring OrbitApp::GetCaptureFileName() {
  assert(Capture::GTargetProcess);
  time_t timestamp =
      std::chrono::system_clock::to_time_t(Capture::GCaptureTimePoint);
  std::string timestamp_string = OrbitUtils::FormatTime(timestamp);
  std::string result =
      Path::StripExtension(Capture::GTargetProcess->GetName()) + "_" +
      timestamp_string + ".orbit";

  return s2ws(result);
}

//-----------------------------------------------------------------------------
std::string OrbitApp::GetSessionFileName() {
  return Capture::GSessionPresets ? Capture::GSessionPresets->m_FileName : "";
}

//-----------------------------------------------------------------------------
std::wstring OrbitApp::GetSaveFile(const std::wstring& a_Extension) {
  std::wstring fileName;
  if (m_SaveFileCallback) m_SaveFileCallback(a_Extension, fileName);
  return fileName;
}

//-----------------------------------------------------------------------------
void OrbitApp::SetClipboard(const std::wstring& a_Text) {
  if (m_ClipboardCallback) m_ClipboardCallback(a_Text);
}

//-----------------------------------------------------------------------------
void OrbitApp::OnSaveSession(const std::string& file_name) {
  Capture::SaveSession(file_name);
  ListSessions();
  Refresh(DataViewType::SESSIONS);
}

//-----------------------------------------------------------------------------
void OrbitApp::OnLoadSession(const std::string& file_name) {
  std::shared_ptr<Session> session = std::make_shared<Session>();
  std::string file_path = file_name;

  if (Path::GetDirectory(file_name).empty()) {
    file_path = Path::GetPresetPath() + file_name;
  }

  std::ifstream file(file_path);
  if (!file.fail()) {
    cereal::BinaryInputArchive archive(file);
    archive(*session);
    session->m_FileName = file_path;
    LoadSession(session);
    file.close();
  }
}

//-----------------------------------------------------------------------------
void OrbitApp::LoadSession(const std::shared_ptr<Session>& session) {
<<<<<<< HEAD
  if (SelectProcess(Path::GetFileName(session->m_ProcessFullPath))) {
=======
  if(SelectProcess(Path::GetFileName(session->m_ProcessFullPath))) {
>>>>>>> a5bba173
    Capture::GSessionPresets = session;
  }
}

//-----------------------------------------------------------------------------
void OrbitApp::OnSaveCapture(const std::string& file_name) {
  CaptureSerializer ar;
  ar.m_TimeGraph = GCurrentTimeGraph;
  ar.Save(s2ws(file_name));
}

//-----------------------------------------------------------------------------
void OrbitApp::OnLoadCapture(const std::string& file_name) {
  StopCapture();
  Capture::ClearCaptureData();
  GCurrentTimeGraph->Clear();
  if (Capture::GClearCaptureDataFunc) {
    Capture::GClearCaptureDataFunc();
  }

  CaptureSerializer ar;
  ar.m_TimeGraph = GCurrentTimeGraph;
  ar.Load(s2ws(file_name));
  m_ModulesDataView->SetProcess(Capture::GTargetProcess);
  StopCapture();
  DoZoom = true;  // TODO: remove global, review logic
}

//-----------------------------------------------------------------------------
void GLoadPdbAsync(const std::shared_ptr<Module>& a_Module) {
  GModuleManager.LoadPdbAsync(a_Module, []() { GOrbitApp->OnPdbLoaded(); });
}

//-----------------------------------------------------------------------------
void OrbitApp::OnDisconnect() { GTcpServer->Send(Msg_Unload); }

//-----------------------------------------------------------------------------
void OrbitApp::OnPdbLoaded() {
  FireRefreshCallbacks();

  if (m_ModulesToLoad.empty()) {
    SendToUiAsync(L"pdbloaded");
  } else {
    LoadModules();
  }
}

//-----------------------------------------------------------------------------
void OrbitApp::LogMsg(const std::wstring& a_Msg) { ORBIT_LOG(a_Msg); }

//-----------------------------------------------------------------------------
void OrbitApp::FireRefreshCallbacks(DataViewType a_Type) {
  for (DataView* panel : m_Panels) {
    if (a_Type == DataViewType::ALL || a_Type == panel->GetType()) {
      panel->OnDataChanged();
    }
  }

  // UI callbacks
  for (RefreshCallback& callback : m_RefreshCallbacks) {
    callback(a_Type);
  }
}

//-----------------------------------------------------------------------------
void OrbitApp::AddUiMessageCallback(
    std::function<void(const std::wstring&)> a_Callback) {
  GTcpServer->SetUiCallback(a_Callback);
  m_UiCallback = a_Callback;
}

//-----------------------------------------------------------------------------
void OrbitApp::StartCapture() {
  // Tracing session is only needed when StartCapture is
  // running on the service side
  Capture::StartCapture(nullptr /* tracing_session */);

  if (m_NeedsThawing) {
#ifdef _WIN32
    m_Debugger->SendThawMessage();
#endif
    m_NeedsThawing = false;
  }
}

//-----------------------------------------------------------------------------
void OrbitApp::StopCapture() {
  Capture::StopCapture();

  FireRefreshCallbacks();
}

//-----------------------------------------------------------------------------
void OrbitApp::ToggleCapture() {
  if (GTimerManager) {
    if (GTimerManager->m_IsRecording)
      StopCapture();
    else
      StartCapture();
  }
}

//-----------------------------------------------------------------------------
void OrbitApp::Unregister(DataView* a_Model) {
  for (size_t i = 0; i < m_Panels.size(); ++i) {
    if (m_Panels[i] == a_Model) {
      m_Panels.erase(m_Panels.begin() + i);
    }
  }
}

//-----------------------------------------------------------------------------
bool OrbitApp::SelectProcess(const std::string& a_Process) {
  if (m_ProcessesDataView) {
    return m_ProcessesDataView->SelectProcess(a_Process);
  }

  return false;
}

//-----------------------------------------------------------------------------
bool OrbitApp::SelectProcess(uint32_t a_ProcessID) {
  if (m_ProcessesDataView) {
    return m_ProcessesDataView->SelectProcess(a_ProcessID) != nullptr;
  }

  return false;
}

//-----------------------------------------------------------------------------
bool OrbitApp::Inject(unsigned long a_ProcessId) {
  if (SelectProcess(a_ProcessId)) {
    return Capture::Inject();
  }

  return false;
}

//-----------------------------------------------------------------------------
void OrbitApp::SetCallStack(std::shared_ptr<CallStack> a_CallStack) {
  m_CallStackDataView->SetCallStack(std::move(a_CallStack));
  FireRefreshCallbacks(DataViewType::CALLSTACK);
}

//-----------------------------------------------------------------------------
void OrbitApp::SendToUiAsync(const std::wstring& a_Msg) {
  GTcpServer->SendToUiAsync(a_Msg);
}

//-----------------------------------------------------------------------------
void OrbitApp::SendToUiNow(const std::wstring& a_Msg) {
  if (m_UiCallback) {
    m_UiCallback(a_Msg);
  }
}

//-----------------------------------------------------------------------------
void OrbitApp::EnqueueModuleToLoad(const std::shared_ptr<Module>& a_Module) {
  m_ModulesToLoad.push_back(a_Module);
}

//-----------------------------------------------------------------------------
void OrbitApp::LoadModules() {
  if (!m_ModulesToLoad.empty()) {
    if (Capture::IsRemote()) {
      LoadRemoteModules();
      return;
    }
#ifdef _WIN32
<<<<<<< HEAD
    for (std::shared_ptr<Module> module : m_ModulesToLoad) {
      GLoadPdbAsync(module);
    }
=======
  for (std::shared_ptr<Module> module : m_ModulesToLoad) {
    GLoadPdbAsync(module);
  }
>>>>>>> a5bba173
#else
    for (std::shared_ptr<Module> module : m_ModulesToLoad) {
      if (symbol_helper_.LoadSymbolsIncludedInBinary(module)) continue;
      if (symbol_helper_.LoadSymbolsUsingSymbolsFile(module)) continue;
      ERROR("Could not load symbols for module %s", module->m_Name.c_str());
    }
    GOrbitApp->FireRefreshCallbacks();
#endif
  }

  m_ModulesToLoad.clear();
}

//-----------------------------------------------------------------------------
void OrbitApp::LoadRemoteModules() {
<<<<<<< HEAD
  GetSymbolsManager()->LoadSymbols(m_ModulesToLoad, Capture::GTargetProcess);
=======
  GetSymbolsManager()->LoadSymbols(m_ModulesToLoad,
                                           Capture::GTargetProcess);
>>>>>>> a5bba173
  m_ModulesToLoad.clear();
  GOrbitApp->FireRefreshCallbacks();
}

//-----------------------------------------------------------------------------
bool OrbitApp::IsLoading() { return GPdbDbg->IsLoading(); }

//-----------------------------------------------------------------------------
void OrbitApp::SetTrackContextSwitches(bool a_Value) {
  GParams.m_TrackContextSwitches = a_Value;
}

//-----------------------------------------------------------------------------
bool OrbitApp::GetTrackContextSwitches() {
  return GParams.m_TrackContextSwitches;
}

//-----------------------------------------------------------------------------
void OrbitApp::EnableUnrealSupport(bool a_Value) {
  GParams.m_UnrealSupport = a_Value;
}

//-----------------------------------------------------------------------------
bool OrbitApp::GetUnrealSupportEnabled() { return GParams.m_UnrealSupport; }

//-----------------------------------------------------------------------------
void OrbitApp::EnableUnsafeHooking(bool a_Value) {
  GParams.m_AllowUnsafeHooking = a_Value;
}

//-----------------------------------------------------------------------------
bool OrbitApp::GetUnsafeHookingEnabled() {
  return GParams.m_AllowUnsafeHooking;
}

//-----------------------------------------------------------------------------
bool OrbitApp::GetOutputDebugStringEnabled() {
  return GParams.m_HookOutputDebugString;
}

//-----------------------------------------------------------------------------
void OrbitApp::EnableOutputDebugString(bool a_Value) {
  GParams.m_HookOutputDebugString = a_Value;
}

//-----------------------------------------------------------------------------
void OrbitApp::EnableSampling(bool a_Value) {
  GParams.m_TrackSamplingEvents = a_Value;
}

//-----------------------------------------------------------------------------
bool OrbitApp::GetSamplingEnabled() { return GParams.m_TrackSamplingEvents; }

//-----------------------------------------------------------------------------
void OrbitApp::OnRemoteProcess(const Message& a_Message) {
  std::istringstream buffer(std::string(a_Message.m_Data, a_Message.m_Size));
  cereal::JSONInputArchive inputAr(buffer);
  std::shared_ptr<Process> remoteProcess = std::make_shared<Process>();
  inputAr(*remoteProcess);
  remoteProcess->SetIsRemote(true);
  PRINT_VAR(remoteProcess->GetName());
  GOrbitApp->m_ProcessesDataView->SetRemoteProcess(remoteProcess);

  // Trigger session loading if needed.
  std::shared_ptr<Session> session = Capture::GSessionPresets;
<<<<<<< HEAD
  if (session) {
    GetSymbolsManager()->LoadSymbols(session, remoteProcess);
    GParams.m_ProcessPath = session->m_ProcessFullPath;
    GParams.m_Arguments = session->m_Arguments;
    GParams.m_WorkingDirectory = session->m_WorkingDirectory;
    GCoreApp->SendToUiNow(L"SetProcessParams");
    Capture::GSessionPresets = nullptr;
  }
=======
  if (session){
      GetSymbolsManager()->LoadSymbols(session, remoteProcess);
      GParams.m_ProcessPath = session->m_ProcessFullPath;
      GParams.m_Arguments = session->m_Arguments;
      GParams.m_WorkingDirectory = session->m_WorkingDirectory;
      GCoreApp->SendToUiNow(L"SetProcessParams");
      Capture::GSessionPresets = nullptr;
    }
>>>>>>> a5bba173
}

//-----------------------------------------------------------------------------
void OrbitApp::ApplySession(std::shared_ptr<Session> session) {
  if (session != nullptr) {
    for (auto& pair : session->m_Modules) {
      const std::string& name = pair.first;
      std::shared_ptr<Module> module =
          Capture::GTargetProcess->GetModuleFromName(Path::GetFileName(name));
      if (module && module->m_Pdb) module->m_Pdb->ApplyPresets(*session);
    }

    FireRefreshCallbacks();
  }
}

//-----------------------------------------------------------------------------
void OrbitApp::OnRemoteProcessList(const Message& a_Message) {
  std::istringstream buffer(std::string(a_Message.m_Data, a_Message.m_Size));
  cereal::JSONInputArchive inputAr(buffer);
  std::shared_ptr<ProcessList> remoteProcessList =
      std::make_shared<ProcessList>();
  inputAr(*remoteProcessList);
  remoteProcessList->SetRemote(true);
  GOrbitApp->m_ProcessesDataView->SetRemoteProcessList(remoteProcessList);

  // Trigger session loading if needed.
  if (!Capture::GPresetToLoad.empty()) {
    GOrbitApp->OnLoadSession(Capture::GPresetToLoad);
    Capture::GPresetToLoad = "";
  }
}

//-----------------------------------------------------------------------------
void OrbitApp::OnRemoteModuleDebugInfo(const Message& a_Message) {
  std::vector<ModuleDebugInfo> remote_module_debug_infos;
  DeserializeObjectBinary(a_Message.GetData(), a_Message.GetSize(),
                          remote_module_debug_infos);
  OnRemoteModuleDebugInfo(remote_module_debug_infos);
}

//-----------------------------------------------------------------------------
void OrbitApp::OnRemoteModuleDebugInfo(
    const std::vector<ModuleDebugInfo>& remote_module_debug_infos) {
  for (const ModuleDebugInfo& module_info : remote_module_debug_infos) {
    std::shared_ptr<Module> module =
        Capture::GTargetProcess->GetModuleFromName(module_info.m_Name);

    if (!module) {
      ERROR("Could not find module %s", module_info.m_Name.c_str());
      continue;
    }

    if (module_info.m_Functions.empty()) {
      ERROR("Remote did not send any symbols for module %s",
            module_info.m_Name.c_str());
    } else {
      symbol_helper_.LoadSymbolsFromDebugInfo(module, module_info);
      LOG("Received %lu function symbols from remote collector for module %s",
          module_info.m_Functions.size(), module_info.m_Name.c_str());
    }
  }

  GOrbitApp->FireRefreshCallbacks();
}

//-----------------------------------------------------------------------------
void OrbitApp::LaunchRuleEditor(Function* a_Function) {
  m_RuleEditor->m_Window.Launch(a_Function);
  SendToUiNow(TEXT("RuleEditor"));
}<|MERGE_RESOLUTION|>--- conflicted
+++ resolved
@@ -552,10 +552,6 @@
   GMainTimer.Reset();
   Capture::Update();
   GTcpServer->MainThreadTick();
-<<<<<<< HEAD
-=======
-#endif
->>>>>>> a5bba173
 
   if (!Capture::GProcessToInject.empty()) {
     std::cout << "Injecting into " << Capture::GTargetProcess->GetFullName()
@@ -815,11 +811,7 @@
 
 //-----------------------------------------------------------------------------
 void OrbitApp::LoadSession(const std::shared_ptr<Session>& session) {
-<<<<<<< HEAD
-  if (SelectProcess(Path::GetFileName(session->m_ProcessFullPath))) {
-=======
   if(SelectProcess(Path::GetFileName(session->m_ProcessFullPath))) {
->>>>>>> a5bba173
     Capture::GSessionPresets = session;
   }
 }
@@ -989,15 +981,9 @@
       return;
     }
 #ifdef _WIN32
-<<<<<<< HEAD
-    for (std::shared_ptr<Module> module : m_ModulesToLoad) {
-      GLoadPdbAsync(module);
-    }
-=======
   for (std::shared_ptr<Module> module : m_ModulesToLoad) {
     GLoadPdbAsync(module);
   }
->>>>>>> a5bba173
 #else
     for (std::shared_ptr<Module> module : m_ModulesToLoad) {
       if (symbol_helper_.LoadSymbolsIncludedInBinary(module)) continue;
@@ -1013,12 +999,8 @@
 
 //-----------------------------------------------------------------------------
 void OrbitApp::LoadRemoteModules() {
-<<<<<<< HEAD
-  GetSymbolsManager()->LoadSymbols(m_ModulesToLoad, Capture::GTargetProcess);
-=======
   GetSymbolsManager()->LoadSymbols(m_ModulesToLoad,
                                            Capture::GTargetProcess);
->>>>>>> a5bba173
   m_ModulesToLoad.clear();
   GOrbitApp->FireRefreshCallbacks();
 }
@@ -1084,16 +1066,6 @@
 
   // Trigger session loading if needed.
   std::shared_ptr<Session> session = Capture::GSessionPresets;
-<<<<<<< HEAD
-  if (session) {
-    GetSymbolsManager()->LoadSymbols(session, remoteProcess);
-    GParams.m_ProcessPath = session->m_ProcessFullPath;
-    GParams.m_Arguments = session->m_Arguments;
-    GParams.m_WorkingDirectory = session->m_WorkingDirectory;
-    GCoreApp->SendToUiNow(L"SetProcessParams");
-    Capture::GSessionPresets = nullptr;
-  }
-=======
   if (session){
       GetSymbolsManager()->LoadSymbols(session, remoteProcess);
       GParams.m_ProcessPath = session->m_ProcessFullPath;
@@ -1102,7 +1074,6 @@
       GCoreApp->SendToUiNow(L"SetProcessParams");
       Capture::GSessionPresets = nullptr;
     }
->>>>>>> a5bba173
 }
 
 //-----------------------------------------------------------------------------
