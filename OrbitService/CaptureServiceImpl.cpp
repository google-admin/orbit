// Copyright (c) 2020 The Orbit Authors. All rights reserved.
// Use of this source code is governed by a BSD-style license that can be
// found in the LICENSE file.

#include "CaptureServiceImpl.h"

#include <absl/container/flat_hash_set.h>
#include <absl/synchronization/mutex.h>
#include <absl/time/time.h>
#include <pthread.h>
#include <stdint.h>

#include <algorithm>
#include <limits>
#include <thread>
#include <utility>
#include <vector>

#include "CaptureEventBuffer.h"
#include "CaptureEventSender.h"
#include "LinuxTracingHandler.h"
#include "OrbitBase/Logging.h"
<<<<<<< HEAD
#include "OrbitBase/MakeUniqueForOverwrite.h"
#include "google/protobuf/io/coded_stream.h"
#include "google/protobuf/io/zero_copy_stream_impl.h"
#include "google/protobuf/message.h"
=======
#include "OrbitBase/Tracing.h"
#include "capture.pb.h"
>>>>>>> 3dac3c38

namespace orbit_service {

using orbit_grpc_protos::CaptureRequest;
using orbit_grpc_protos::CaptureResponse;

namespace {

using orbit_grpc_protos::CaptureEvent;

class SenderThreadCaptureEventBuffer final : public CaptureEventBuffer {
 public:
  explicit SenderThreadCaptureEventBuffer(CaptureEventSender* event_sender)
      : capture_event_sender_{event_sender} {
    CHECK(capture_event_sender_ != nullptr);
    sender_thread_ = std::thread{[this] { SenderThread(); }};
  }

  void AddEvent(orbit_grpc_protos::CaptureEvent&& event) override {
    absl::MutexLock lock{&event_buffer_mutex_};
    if (stop_requested_) {
      return;
    }
    event_buffer_.emplace_back(std::move(event));
  }

  void StopAndWait() {
    CHECK(sender_thread_.joinable());
    {
      // Protect stop_requested_ with event_buffer_mutex_ so that we can use stop_requested_
      // in Conditions for Await/LockWhen (specifically, in SenderThread).
      absl::MutexLock lock{&event_buffer_mutex_};
      stop_requested_ = true;
    }
    sender_thread_.join();
  }

  ~SenderThreadCaptureEventBuffer() override { CHECK(!sender_thread_.joinable()); }

 private:
  bool ReadMessage(google::protobuf::Message* message,
                   google::protobuf::io::CodedInputStream* input) {
    uint32_t message_size;
    if (!input->ReadLittleEndian32(&message_size)) {
      return false;
    }

    std::unique_ptr<char[]> buffer = make_unique_for_overwrite<char[]>(message_size);
    if (!input->ReadRaw(buffer.get(), message_size)) {
      return false;
    }
    message->ParseFromArray(buffer.get(), message_size);

    return true;
  }

  void SenderThread() {
    pthread_setname_np(pthread_self(), "SenderThread");
    constexpr absl::Duration kSendTimeInterval = absl::Milliseconds(20);
    // This should be lower than kMaxEventsPerResponse in GrpcCaptureEventSender::SendEvents
    // as a few more events are likely to arrive after the condition becomes true.
    constexpr uint64_t kSendEventCountInterval = 5000;

    bool stopped = false;
    while (!stopped) {
      ORBIT_SCOPE("SenderThread iteration");
      event_buffer_mutex_.LockWhenWithTimeout(absl::Condition(
                                                  +[](SenderThreadCaptureEventBuffer* self) {
                                                    return self->event_buffer_.size() >=
                                                               kSendEventCountInterval ||
                                                           self->stop_requested_;
                                                  },
                                                  this),
                                              kSendTimeInterval);
      if (stop_requested_) {
        stopped = true;
      }
      std::vector<CaptureEvent> buffered_events = std::move(event_buffer_);
      event_buffer_.clear();
      event_buffer_mutex_.Unlock();
      capture_event_sender_->SendEvents(std::move(buffered_events));
    }
  }

  std::vector<orbit_grpc_protos::CaptureEvent> event_buffer_;
  absl::Mutex event_buffer_mutex_;
  CaptureEventSender* capture_event_sender_;
  std::thread sender_thread_;
  bool stop_requested_ = false;
};

class GrpcCaptureEventSender final : public CaptureEventSender {
 public:
  explicit GrpcCaptureEventSender(
      grpc::ServerReaderWriter<CaptureResponse, CaptureRequest>* reader_writer)
      : reader_writer_{reader_writer} {
    CHECK(reader_writer_ != nullptr);
  }

  ~GrpcCaptureEventSender() override {
    LOG("Total number of events sent: %lu", total_number_of_events_sent_);
    LOG("Total number of bytes sent: %lu", total_number_of_bytes_sent_);

    // Ensure we can divide by 0.f safely.
    static_assert(std::numeric_limits<float>::is_iec559);
    float average_bytes =
        static_cast<float>(total_number_of_bytes_sent_) / total_number_of_events_sent_;

    LOG("Average number of bytes per event: %.2f", average_bytes);
  }

  void SendEvents(std::vector<orbit_grpc_protos::CaptureEvent>&& events) override {
    ORBIT_SCOPE_FUNCTION;
    ORBIT_UINT64("Number of buffered events sent", events.size());
    if (events.empty()) {
      return;
    }

    constexpr uint64_t kMaxEventsPerResponse = 10'000;
    uint64_t number_of_bytes_sent = 0;
    CaptureResponse response;
    for (CaptureEvent& event : events) {
      // We buffer to avoid sending countless tiny messages, but we also want to
      // avoid huge messages, which would cause the capture on the client to jump
      // forward in time in few big steps and not look live anymore.
      if (response.capture_events_size() == kMaxEventsPerResponse) {
        number_of_bytes_sent += response.ByteSizeLong();
        reader_writer_->Write(response);
        response.clear_capture_events();
      }
      response.mutable_capture_events()->Add(std::move(event));
    }
    number_of_bytes_sent += response.ByteSizeLong();
    reader_writer_->Write(response);

    // Ensure we can divide by 0.f safely.
    static_assert(std::numeric_limits<float>::is_iec559);
    float average_bytes = static_cast<float>(number_of_bytes_sent) / events.size();

    ORBIT_FLOAT("Average bytes per CaptureEvent", average_bytes);
    total_number_of_events_sent_ += events.size();
    total_number_of_bytes_sent_ += number_of_bytes_sent;
  }

 private:
  grpc::ServerReaderWriter<CaptureResponse, CaptureRequest>* reader_writer_;

  uint64_t total_number_of_events_sent_ = 0;
  uint64_t total_number_of_bytes_sent_ = 0;
};

}  // namespace

// LinuxTracingHandler::Stop is blocking, until all perf_event_open events have been processed
// and all perf_event_open file descriptors have been closed.
// CaptureStartStopListener::OnCaptureStopRequested is also to be assumed blocking,
// for example until all CaptureEvents from external producers have been received.
// Hence why these methods need to be called in parallel on different threads.
static void StopTracingHandlerAndCaptureStartStopListenersInParallel(
    LinuxTracingHandler* tracing_handler,
    absl::flat_hash_set<CaptureStartStopListener*>* capture_start_stop_listeners) {
  std::vector<std::thread> stop_threads;

  stop_threads.emplace_back([&tracing_handler] {
    tracing_handler->Stop();
    LOG("LinuxTracingHandler stopped: perf_event_open tracing is done");
  });

  for (CaptureStartStopListener* listener : *capture_start_stop_listeners) {
    stop_threads.emplace_back([&listener] {
      listener->OnCaptureStopRequested();
      LOG("CaptureStartStopListener stopped: one or more producers finished capturing");
    });
  }

  for (std::thread& stop_thread : stop_threads) {
    stop_thread.join();
  }
}

grpc::Status CaptureServiceImpl::Capture(
    grpc::ServerContext*,
    grpc::ServerReaderWriter<CaptureResponse, CaptureRequest>* reader_writer) {
  pthread_setname_np(pthread_self(), "CSImpl::Capture");
  if (is_capturing) {
    ERROR("Cannot start capture because another capture is already in progress");
    return grpc::Status(grpc::StatusCode::ALREADY_EXISTS,
                        "Cannot start capture because another capture is already in progress.");
  }
  is_capturing = true;

  GrpcCaptureEventSender capture_event_sender{reader_writer};
  SenderThreadCaptureEventBuffer capture_event_buffer{&capture_event_sender};
  LinuxTracingHandler tracing_handler{&capture_event_buffer};

  CaptureRequest request;
  reader_writer->Read(&request);
  LOG("Read CaptureRequest from Capture's gRPC stream: starting capture");

  tracing_handler.Start(std::move(*request.mutable_capture_options()));
  for (CaptureStartStopListener* listener : capture_start_stop_listeners_) {
    listener->OnCaptureStartRequested(&capture_event_buffer);
  }

  // The client asks for the capture to be stopped by calling WritesDone.
  // At that point, this call to Read will return false.
  // In the meantime, it blocks if no message is received.
  while (reader_writer->Read(&request)) {
  }
  LOG("Client finished writing on Capture's gRPC stream: stopping capture");

  StopTracingHandlerAndCaptureStartStopListenersInParallel(&tracing_handler,
                                                           &capture_start_stop_listeners_);

  capture_event_buffer.StopAndWait();
  LOG("Finished handling gRPC call to Capture: all capture data has been sent");
  is_capturing = false;
  return grpc::Status::OK;
}

void CaptureServiceImpl::AddCaptureStartStopListener(CaptureStartStopListener* listener) {
  bool new_insertion = capture_start_stop_listeners_.insert(listener).second;
  CHECK(new_insertion);
}

void CaptureServiceImpl::RemoveCaptureStartStopListener(CaptureStartStopListener* listener) {
  bool was_removed = capture_start_stop_listeners_.erase(listener) > 0;
  CHECK(was_removed);
}

}  // namespace orbit_service<|MERGE_RESOLUTION|>--- conflicted
+++ resolved
@@ -20,15 +20,8 @@
 #include "CaptureEventSender.h"
 #include "LinuxTracingHandler.h"
 #include "OrbitBase/Logging.h"
-<<<<<<< HEAD
-#include "OrbitBase/MakeUniqueForOverwrite.h"
-#include "google/protobuf/io/coded_stream.h"
-#include "google/protobuf/io/zero_copy_stream_impl.h"
-#include "google/protobuf/message.h"
-=======
 #include "OrbitBase/Tracing.h"
 #include "capture.pb.h"
->>>>>>> 3dac3c38
 
 namespace orbit_service {
 
@@ -69,22 +62,6 @@
   ~SenderThreadCaptureEventBuffer() override { CHECK(!sender_thread_.joinable()); }
 
  private:
-  bool ReadMessage(google::protobuf::Message* message,
-                   google::protobuf::io::CodedInputStream* input) {
-    uint32_t message_size;
-    if (!input->ReadLittleEndian32(&message_size)) {
-      return false;
-    }
-
-    std::unique_ptr<char[]> buffer = make_unique_for_overwrite<char[]>(message_size);
-    if (!input->ReadRaw(buffer.get(), message_size)) {
-      return false;
-    }
-    message->ParseFromArray(buffer.get(), message_size);
-
-    return true;
-  }
-
   void SenderThread() {
     pthread_setname_np(pthread_self(), "SenderThread");
     constexpr absl::Duration kSendTimeInterval = absl::Milliseconds(20);
